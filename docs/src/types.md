```@meta
CurrentModule = VortexStepMethod
```
## Enumerations
```@docs
<<<<<<< HEAD
PanelDistribution
=======
Model
>>>>>>> a62f903c
```

## Basic Vectors
```@docs
   MVec3
   PosVector
   VelVector
```

## Wing Geometry, Panel and Aerodynamics
```@docs
    Section
    Wing
    BoundFilament
    Panel
    PanelProperties
    BodyAerodynamics
```

## The Solver
```@docs
Solver
```<|MERGE_RESOLUTION|>--- conflicted
+++ resolved
@@ -3,11 +3,8 @@
 ```
 ## Enumerations
 ```@docs
-<<<<<<< HEAD
+Model
 PanelDistribution
-=======
-Model
->>>>>>> a62f903c
 ```
 
 ## Basic Vectors
