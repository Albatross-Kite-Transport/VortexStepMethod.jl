using VortexStepMethod
using VortexStepMethod: calculate_cl, calculate_cd_cm, calculate_projected_area, calculate_AIC_matrices!
using LinearAlgebra
using Test
using Logging

include("utils.jl")

<<<<<<< HEAD
=======
@testset "Calculate results against output results" begin
    # Setup
    density = 1.225
    N = 40
    max_chord = 1.0
    span = 15.709  # AR = 20
    v_a = 20.0
    AR = span^2 / (π * span * max_chord / 4)
    aoa = deg2rad(5)
    v_a = [cos(aoa), 0.0, sin(aoa)] .* v_a
    model = VSM

    # Setup wing geometry
    dist = "cos"
    core_radius_fraction = 1e-20
    coord = generate_coordinates_el_wing(max_chord, span, N, dist)
    coord_left_to_right = flip_created_coord_in_pairs(deepcopy(coord))
    wing = Wing(N; spanwise_panel_distribution=UNCHANGED)
    for idx in 1:2:length(coord_left_to_right[:, 1])
        @debug "coord_left_to_right[$idx] = $(coord_left_to_right[idx,:])"
        add_section!(
            wing,
            coord_left_to_right[idx,:],
            coord_left_to_right[idx+1,:],
            INVISCID
        )
    end
    
    body_aero = BodyAerodynamics([wing])
    set_va!(body_aero, v_a)

    # Run analysis
    solver_object = Solver(
        aerodynamic_model_type=model, 
        core_radius_fraction=core_radius_fraction
    )
    results_NEW = solve(solver_object, body_aero; reference_point=[0,1,0])

    @test results_NEW isa Dict

    # Calculate forces using uncorrected alpha
    alpha = results_NEW["alpha_uncorrected"]
    dyn_visc = 0.5 * density * norm(v_a)^2
    n_panels = length(body_aero.panels)
    lift = zeros(n_panels)
    drag = zeros(n_panels)
    moment = zeros(n_panels)
    
    for (i, panel) in enumerate(body_aero.panels)
        lift[i] = dyn_visc * calculate_cl(panel, alpha[i]) * panel.chord
        cd_cm = calculate_cd_cm(panel, alpha[i])
        drag[i] = dyn_visc * cd_cm[1] * panel.chord
        moment[i] = dyn_visc * cd_cm[2] * panel.chord^2
        # @info "lift: $lift, drag: $drag, moment: $moment"
    end
    Fmag = hcat(lift, drag, moment)

    # Calculate coefficients using corrected alpha
    alpha = results_NEW["alpha_at_ac"]
    aero_coeffs = hcat(
        [alpha[i] for (i, panel) in enumerate(body_aero.panels)],
        [calculate_cl(panel, alpha[i]) for (i, panel) in enumerate(body_aero.panels)],
        [calculate_cd_cm(panel, alpha[i])[1] for (i, panel) in enumerate(body_aero.panels)],
        [calculate_cd_cm(panel, alpha[i])[2] for (i, panel) in enumerate(body_aero.panels)]
    )
    
    ringvec = [Dict("r0" => panel.width * panel.z_airf) for panel in body_aero.panels]
    controlpoints = [Dict("tangential" => panel.y_airf, "normal" => panel.x_airf) 
                    for panel in body_aero.panels]
    Atot = calculate_projected_area(wing)

    F_rel_ref, F_gl_ref, Ltot_ref, Dtot_ref, CL_ref, CD_ref, CS_ref = 
        output_results(Fmag, aero_coeffs, ringvec, v_a, controlpoints, Atot)

    # Compare results
    @info "Comparing results"
    @info "cl_calculated: $(results_NEW["cl"]), CL_ref: $CL_ref"
    @info "cd_calculated: $(results_NEW["cd"]), CD_ref: $CD_ref"
    @info "cs_calculated: $(results_NEW["cs"]), CS_ref: $CS_ref"
    @info "L_calculated: $(results_NEW["lift"]), Ltot_ref: $Ltot_ref"
    @info "D_calculated: $(results_NEW["drag"]), Dtot_ref: $Dtot_ref"

    # Assert results
    @test isapprox(results_NEW["cl"], CL_ref, rtol=1e-4)
    @test isapprox(results_NEW["cd"], CD_ref, rtol=1e-4)
    @test isapprox(results_NEW["cs"], CS_ref, rtol=1e-4)
    @test isapprox(results_NEW["lift"], Ltot_ref, rtol=1e-4)
    @test isapprox(results_NEW["drag"], Dtot_ref, rtol=1e-4)
    @test isapprox(results_NEW["Fx"], results_NEW["Mz"], rtol=1e-4) # 1 meter arm
    @test isapprox(results_NEW["My"], 0.0, atol=1e-3)
    @test isapprox(results_NEW["Fz"], -results_NEW["Mx"], rtol=1e-4) # 1 meter arm

    # Check array shapes
    @test length(results_NEW["cl_distribution"]) == length(body_aero.panels)
    @test length(results_NEW["cd_distribution"]) == length(body_aero.panels)
end

>>>>>>> cc70f1f9
@testset "Induction Matrix Creation" begin
    # Setup
    n_panels = 3
    N = n_panels + 1  # number of SECTIONS
    max_chord = 1.0
    span = 2.36
    AR = span^2 / (π * span * max_chord / 4)
    dist = "cos"
    coord = generate_coordinates_el_wing(max_chord, span, N, dist)

    Atot = max_chord / 2 * span / 2 * π
    @debug "N: $N"
    @debug "size(coord): $(size(coord))"

    v_a = 20.0
    aoa = 5.7106 * π / 180
    v_a = [cos(aoa), 0.0, sin(aoa)] .* v_a

    # Create wing geometry
    core_radius_fraction = 1e-20
    coord_left_to_right = flip_created_coord_in_pairs(deepcopy(coord))
    wing = Wing(n_panels; spanwise_panel_distribution=UNCHANGED)
    for idx in 1:2:size(coord_left_to_right, 1)
        add_section!(
            wing,
            coord_left_to_right[idx,:],
            coord_left_to_right[idx+1,:],
            INVISCID
        )
    end
    
    body_aero = BodyAerodynamics([wing])
    set_va!(body_aero, v_a)

    # Calculate reference matrices using thesis functions
    controlpoints, rings, bladepanels, ringvec, coord_L = 
        create_geometry_general(coord, v_a, N, "5fil", LLT)
    
    # Test LLT matrices
    @testset "LLT Matrices" begin
        # Calculate reference matrices
        MatrixU, MatrixV, MatrixW = thesis_induction_matrix_creation(
            deepcopy(ringvec),
            deepcopy(controlpoints),
            deepcopy(rings),
            deepcopy(v_a),
            zeros(N-1),
            nothing,  # data_airf not needed
            nothing,  # conv_crit not needed
            LLT
        )

        # Calculate new matrices
        va_norm_array = fill(norm(v_a), length(coord))
        va_unit_array = repeat(reshape(v_a ./ norm(v_a), 1, 3), length(coord))
        calculate_AIC_matrices!(
            body_aero,
            LLT,
            core_radius_fraction,
            va_norm_array,
            va_unit_array
        )
        AIC_x, AIC_y, AIC_z = @views body_aero.AIC[1, :, :], body_aero.AIC[2, :, :], body_aero.AIC[3, :, :]

        # Compare matrices
        @test isapprox(MatrixU, AIC_x, atol=1e-5)
        @test isapprox(MatrixV, -AIC_y, atol=1e-5)
        @test isapprox(MatrixW, AIC_z, atol=1e-5)
    end

    # Test VSM matrices
    @testset "VSM Matrices" begin
        # Calculate reference matrices for VSM
        controlpoints, rings, bladepanels, ringvec, coord_L = 
            create_geometry_general(coord, v_a, N, "5fil", VSM)
        
        MatrixU, MatrixV, MatrixW = thesis_induction_matrix_creation(
            deepcopy(ringvec),
            deepcopy(controlpoints),
            deepcopy(rings),
            deepcopy(v_a),
            zeros(N-1),
            nothing,
            nothing,
            VSM
        )

        # Calculate new matrices
        va_norm_array = fill(norm(v_a), length(coord))
        va_unit_array = repeat(reshape(v_a ./ norm(v_a), 1, 3), length(coord))
        calculate_AIC_matrices!(
            body_aero,
            VSM,
            core_radius_fraction,
            va_norm_array,
            va_unit_array
        )
        AIC_x, AIC_y, AIC_z = body_aero.AIC[1, :, :], body_aero.AIC[2, :, :], body_aero.AIC[3, :, :]

        # Compare matrices with higher precision for VSM
        @test isapprox(MatrixU, AIC_x, atol=1e-8)
        @test isapprox(MatrixV, -AIC_y, atol=1e-8)
        @test isapprox(MatrixW, AIC_z, atol=1e-8)
    end
end


@testset "Calculate results against output results" begin
    # Setup
    density = 1.225
    N = 40
    max_chord = 1.0
    span = 15.709  # AR = 20
    v_a = 20.0
    AR = span^2 / (π * span * max_chord / 4)
    aoa = deg2rad(5)
    v_a = [cos(aoa), 0.0, sin(aoa)] .* v_a
    model = VSM

    # Setup wing geometry
    dist = "cos"
    core_radius_fraction = 1e-20
    coord = generate_coordinates_el_wing(max_chord, span, N, dist)
    coord_left_to_right = flip_created_coord_in_pairs(deepcopy(coord))
    wing = Wing(N; spanwise_panel_distribution=UNCHANGED)
    for idx in 1:2:length(coord_left_to_right[:, 1])
        @debug "coord_left_to_right[$idx] = $(coord_left_to_right[idx,:])"
        add_section!(
            wing,
            coord_left_to_right[idx,:],
            coord_left_to_right[idx+1,:],
            :inviscid
        )
    end
    
    body_aero = BodyAerodynamics([wing])
    set_va!(body_aero, v_a)

    # Run analysis
    solver_object = Solver(
        aerodynamic_model_type=model, 
        core_radius_fraction=core_radius_fraction
    )
    results_NEW = solve(solver_object, body_aero; reference_point=[0,1,0])

    @test results_NEW isa Dict

    # Calculate forces using uncorrected alpha
    alpha = results_NEW["alpha_uncorrected"]
    dyn_visc = 0.5 * density * norm(v_a)^2
    n_panels = length(body_aero.panels)
    lift = zeros(n_panels)
    drag = zeros(n_panels)
    moment = zeros(n_panels)
    
    for (i, panel) in enumerate(body_aero.panels)
        lift[i] = dyn_visc * calculate_cl(panel, alpha[i]) * panel.chord
        cd_cm = calculate_cd_cm(panel, alpha[i])
        drag[i] = dyn_visc * cd_cm[1] * panel.chord
        moment[i] = dyn_visc * cd_cm[2] * panel.chord^2
        # @info "lift: $lift, drag: $drag, moment: $moment"
    end
    Fmag = hcat(lift, drag, moment)

    # Calculate coefficients using corrected alpha
    alpha = results_NEW["alpha_at_ac"]
    aero_coeffs = hcat(
        [alpha[i] for (i, panel) in enumerate(body_aero.panels)],
        [calculate_cl(panel, alpha[i]) for (i, panel) in enumerate(body_aero.panels)],
        [calculate_cd_cm(panel, alpha[i])[1] for (i, panel) in enumerate(body_aero.panels)],
        [calculate_cd_cm(panel, alpha[i])[2] for (i, panel) in enumerate(body_aero.panels)]
    )
    
    ringvec = [Dict("r0" => panel.width * panel.z_airf) for panel in body_aero.panels]
    controlpoints = [Dict("tangential" => panel.y_airf, "normal" => panel.x_airf) 
                    for panel in body_aero.panels]
    Atot = calculate_projected_area(wing)

    F_rel_ref, F_gl_ref, Ltot_ref, Dtot_ref, CL_ref, CD_ref, CS_ref = 
        output_results(Fmag, aero_coeffs, ringvec, v_a, controlpoints, Atot)

    # Compare results
    @info "Comparing results"
    @info "cl_calculated: $(results_NEW["cl"]), CL_ref: $CL_ref"
    @info "cd_calculated: $(results_NEW["cd"]), CD_ref: $CD_ref"
    @info "cs_calculated: $(results_NEW["cs"]), CS_ref: $CS_ref"
    @info "L_calculated: $(results_NEW["lift"]), Ltot_ref: $Ltot_ref"
    @info "D_calculated: $(results_NEW["drag"]), Dtot_ref: $Dtot_ref"

    # Assert results
    @test isapprox(results_NEW["cl"], CL_ref, rtol=1e-4)
    @test isapprox(results_NEW["cd"], CD_ref, rtol=1e-4)
    @test isapprox(results_NEW["cs"], CS_ref, rtol=1e-4)
    @test isapprox(results_NEW["lift"], Ltot_ref, rtol=1e-4)
    @test isapprox(results_NEW["drag"], Dtot_ref, rtol=1e-4)
    @test isapprox(results_NEW["Fx"], results_NEW["Mz"], rtol=1e-4) # 1 meter arm
    @test isapprox(results_NEW["My"], 0.0, atol=1e-3)
    @test isapprox(results_NEW["Fz"], -results_NEW["Mx"], rtol=1e-4) # 1 meter arm

    # Check array shapes
    @test length(results_NEW["cl_distribution"]) == length(body_aero.panels)
    @test length(results_NEW["cd_distribution"]) == length(body_aero.panels)
end

@testset "Wing Geometry Creation" begin
    function create_geometry(; model=VSM, wing_type=:rectangular, plotting=false, N=40)
        max_chord = 1.0
        span = 17.0
        AR = span^2 / (π * span * max_chord / 4)
        @debug "AR: $AR"
        v_a = 20.0
        aoa = 5.7106 * π / 180
        v_a = [cos(aoa), 0.0, sin(aoa)] .* v_a
    
        coord = if wing_type === :rectangular
            twist = range(-0.5, 0.5, length=N)
            beta = range(-2, 2, length=N)
            generate_coordinates_rect_wing(
                fill(max_chord, N),
                span,
                twist,
                beta,
                N,
                "lin"
            )
        elseif wing_type === :curved
            generate_coordinates_curved_wing(
                max_chord, span, π/4, 5, N, "cos"
            )
        elseif wing_type === :elliptical
            generate_coordinates_el_wing(max_chord, span, N, "cos")
        else
            error("Invalid wing type")
        end
    
        coord_left_to_right = flip_created_coord_in_pairs(deepcopy(coord))
        wing = Wing(N; spanwise_panel_distribution=UNCHANGED)
        for i in 1:2:size(coord_left_to_right, 1)
            add_section!(
                wing,
                coord_left_to_right[i,:],
                coord_left_to_right[i+1,:],
                INVISCID
            )
        end
        body_aero = BodyAerodynamics([wing])
        set_va!(body_aero, v_a)
        
        return body_aero, coord, v_a, model
    end

    for model in [VSM, LLT]
        @debug "model: $model"
        for wing_type in [:rectangular, :curved, :elliptical]
            @debug "wing_type: $wing_type"
            body_aero, coord, v_a, model = create_geometry(
                model=model, wing_type=wing_type
            )
            
            # Generate geometry
            expected_controlpoints, expected_rings, expected_bladepanels, 
                expected_ringvec, expected_coord_L = create_geometry_general(
                coord, v_a, div(size(coord,1), 2), "5fil", model
            )

            for i in 1:length(body_aero.panels)
                @debug "i: $i"
                # Handle control points
                index_reversed = length(body_aero.panels) - i + 1
                panel = body_aero.panels[index_reversed]
                
                evaluation_point = if model === VSM
                    panel.control_point
                else  # LLT
                    panel.aero_center
                end

                @test isapprox(evaluation_point, expected_controlpoints[i]["coordinates"], atol=1e-4)
                @test isapprox(panel.chord, expected_controlpoints[i]["chord"], atol=1e-4)
                @test isapprox(panel.x_airf, expected_controlpoints[i]["normal"], atol=1e-4)
                @test isapprox(panel.y_airf, expected_controlpoints[i]["tangential"], atol=1e-4)
                @test isapprox(
                    hcat(panel.x_airf, panel.y_airf, panel.z_airf),
                    expected_controlpoints[i]["airf_coord"],
                    atol=1e-4
                )
                
                if model === VSM
                    @test isapprox(
                        panel.aero_center,
                        expected_controlpoints[i]["coordinates_aoa"],
                        atol=1e-4
                    )
                end

                # Handle rings
                expected_ring_i = expected_rings[i]
                expected_ring_i_list = [
                    expected_ring_i[1],
                    expected_ring_i[2],
                    expected_ring_i[3],
                    expected_ring_i[4],
                    expected_ring_i[5]
                ]

                filaments = panel.filaments
                filament_list = [
                    filaments[1],
                    filaments[3],
                    filaments[5],
                    filaments[2],
                    filaments[4]
                ]

                for (j, fil) in enumerate(filament_list)
                    if j == 1  # bound filaments
                        @test isapprox(fil.x1, expected_ring_i_list[j]["x1"], atol=1e-4)
                        @test isapprox(fil.x2, expected_ring_i_list[j]["x2"], atol=1e-4)
                    elseif j ∈ (2, 4)  # trailing filaments
                        @test isapprox(fil.x1, expected_ring_i_list[j]["x1"], atol=1e-4)
                        @test isapprox(fil.x2, expected_ring_i_list[j]["x2"], atol=1e-4)
                    else  # semi-infinite filaments
                        @test isapprox(fil.x1, expected_ring_i_list[j]["x1"], atol=1e-4)
                    end
                end

                # Handle bladepanels
                exp_bladepanels = expected_bladepanels[i]
                @test isapprox(panel.LE_point_2, exp_bladepanels["p1"], atol=1e-4)
                @test isapprox(panel.LE_point_1, exp_bladepanels["p2"], atol=1e-4)
                @test isapprox(panel.TE_point_1, exp_bladepanels["p3"], atol=1e-4)
                @test isapprox(panel.TE_point_2, exp_bladepanels["p4"], atol=1e-4)

                # Handle ringvec
                exp_ringvec = expected_ringvec[i]
                r0 = panel.bound_point_1 - panel.bound_point_2
                r3 = evaluation_point - (panel.bound_point_1 + panel.bound_point_2) / 2
                @test isapprox(r0, exp_ringvec["r0"], atol=1e-4)
                @test isapprox(r3, exp_ringvec["r3"], atol=1e-4)

                # Handle coord_L
                @test all(isapprox.(panel.aero_center, expected_coord_L[:, i]))
            end
        end
    end
end<|MERGE_RESOLUTION|>--- conflicted
+++ resolved
@@ -6,106 +6,6 @@
 
 include("utils.jl")
 
-<<<<<<< HEAD
-=======
-@testset "Calculate results against output results" begin
-    # Setup
-    density = 1.225
-    N = 40
-    max_chord = 1.0
-    span = 15.709  # AR = 20
-    v_a = 20.0
-    AR = span^2 / (π * span * max_chord / 4)
-    aoa = deg2rad(5)
-    v_a = [cos(aoa), 0.0, sin(aoa)] .* v_a
-    model = VSM
-
-    # Setup wing geometry
-    dist = "cos"
-    core_radius_fraction = 1e-20
-    coord = generate_coordinates_el_wing(max_chord, span, N, dist)
-    coord_left_to_right = flip_created_coord_in_pairs(deepcopy(coord))
-    wing = Wing(N; spanwise_panel_distribution=UNCHANGED)
-    for idx in 1:2:length(coord_left_to_right[:, 1])
-        @debug "coord_left_to_right[$idx] = $(coord_left_to_right[idx,:])"
-        add_section!(
-            wing,
-            coord_left_to_right[idx,:],
-            coord_left_to_right[idx+1,:],
-            INVISCID
-        )
-    end
-    
-    body_aero = BodyAerodynamics([wing])
-    set_va!(body_aero, v_a)
-
-    # Run analysis
-    solver_object = Solver(
-        aerodynamic_model_type=model, 
-        core_radius_fraction=core_radius_fraction
-    )
-    results_NEW = solve(solver_object, body_aero; reference_point=[0,1,0])
-
-    @test results_NEW isa Dict
-
-    # Calculate forces using uncorrected alpha
-    alpha = results_NEW["alpha_uncorrected"]
-    dyn_visc = 0.5 * density * norm(v_a)^2
-    n_panels = length(body_aero.panels)
-    lift = zeros(n_panels)
-    drag = zeros(n_panels)
-    moment = zeros(n_panels)
-    
-    for (i, panel) in enumerate(body_aero.panels)
-        lift[i] = dyn_visc * calculate_cl(panel, alpha[i]) * panel.chord
-        cd_cm = calculate_cd_cm(panel, alpha[i])
-        drag[i] = dyn_visc * cd_cm[1] * panel.chord
-        moment[i] = dyn_visc * cd_cm[2] * panel.chord^2
-        # @info "lift: $lift, drag: $drag, moment: $moment"
-    end
-    Fmag = hcat(lift, drag, moment)
-
-    # Calculate coefficients using corrected alpha
-    alpha = results_NEW["alpha_at_ac"]
-    aero_coeffs = hcat(
-        [alpha[i] for (i, panel) in enumerate(body_aero.panels)],
-        [calculate_cl(panel, alpha[i]) for (i, panel) in enumerate(body_aero.panels)],
-        [calculate_cd_cm(panel, alpha[i])[1] for (i, panel) in enumerate(body_aero.panels)],
-        [calculate_cd_cm(panel, alpha[i])[2] for (i, panel) in enumerate(body_aero.panels)]
-    )
-    
-    ringvec = [Dict("r0" => panel.width * panel.z_airf) for panel in body_aero.panels]
-    controlpoints = [Dict("tangential" => panel.y_airf, "normal" => panel.x_airf) 
-                    for panel in body_aero.panels]
-    Atot = calculate_projected_area(wing)
-
-    F_rel_ref, F_gl_ref, Ltot_ref, Dtot_ref, CL_ref, CD_ref, CS_ref = 
-        output_results(Fmag, aero_coeffs, ringvec, v_a, controlpoints, Atot)
-
-    # Compare results
-    @info "Comparing results"
-    @info "cl_calculated: $(results_NEW["cl"]), CL_ref: $CL_ref"
-    @info "cd_calculated: $(results_NEW["cd"]), CD_ref: $CD_ref"
-    @info "cs_calculated: $(results_NEW["cs"]), CS_ref: $CS_ref"
-    @info "L_calculated: $(results_NEW["lift"]), Ltot_ref: $Ltot_ref"
-    @info "D_calculated: $(results_NEW["drag"]), Dtot_ref: $Dtot_ref"
-
-    # Assert results
-    @test isapprox(results_NEW["cl"], CL_ref, rtol=1e-4)
-    @test isapprox(results_NEW["cd"], CD_ref, rtol=1e-4)
-    @test isapprox(results_NEW["cs"], CS_ref, rtol=1e-4)
-    @test isapprox(results_NEW["lift"], Ltot_ref, rtol=1e-4)
-    @test isapprox(results_NEW["drag"], Dtot_ref, rtol=1e-4)
-    @test isapprox(results_NEW["Fx"], results_NEW["Mz"], rtol=1e-4) # 1 meter arm
-    @test isapprox(results_NEW["My"], 0.0, atol=1e-3)
-    @test isapprox(results_NEW["Fz"], -results_NEW["Mx"], rtol=1e-4) # 1 meter arm
-
-    # Check array shapes
-    @test length(results_NEW["cl_distribution"]) == length(body_aero.panels)
-    @test length(results_NEW["cd_distribution"]) == length(body_aero.panels)
-end
-
->>>>>>> cc70f1f9
 @testset "Induction Matrix Creation" begin
     # Setup
     n_panels = 3
