--- conflicted
+++ resolved
@@ -11,11 +11,7 @@
 - `TE_point_2::Vector{MVec3}`: Second trailing edge point
 - `LE_point_2::Vector{MVec3}`: Second leading edge point
 - `chord::Float64`: Panel chord length
-<<<<<<< HEAD
-- `va::Vector{Float64}`: Panel velocity
-=======
 - `va::Union{Nothing, MVec3}`: Panel velocity
->>>>>>> e24edc0a
 - `corner_points::Matrix{Float64}`: Panel corner points
 - `aero_model::Symbol`: Aerodynamic model type
 - `aerodynamic_center::Vector{Float64}`: Panel aerodynamic center
@@ -34,11 +30,7 @@
     TE_point_2::MVec3
     LE_point_2::MVec3
     chord::Float64
-<<<<<<< HEAD
-    va::Union{Nothing,MVec3}
-=======
     va::Union{Nothing, MVec3}
->>>>>>> e24edc0a
     corner_points::Matrix{Float64}
     aero_model::Symbol
     cl_coefficients::Vector{Float64}
