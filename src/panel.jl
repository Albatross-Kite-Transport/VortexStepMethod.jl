# static types for interpolations
const I1 = Interpolations.FilledExtrapolation{Float64, 1, Interpolations.GriddedInterpolation{Float64, 1, Vector{Float64}, Interpolations.Gridded{Interpolations.Linear{Interpolations.Throw{Interpolations.OnGrid}}}, Tuple{Vector{Float64}}}, Interpolations.Gridded{Interpolations.Linear{Interpolations.Throw{Interpolations.OnGrid}}}, Float64}
const I2 = Interpolations.FilledExtrapolation{Float64, 2, Interpolations.GriddedInterpolation{Float64, 2, Matrix{Float64}, Interpolations.Gridded{Interpolations.Linear{Interpolations.Throw{Interpolations.OnGrid}}}, Tuple{Vector{Float64}, Vector{Float64}}}, Interpolations.Gridded{Interpolations.Linear{Interpolations.Throw{Interpolations.OnGrid}}}, Float64}

"""
    Panel

Represents a panel in a vortex step method simulation. All points and vectors are in the kite body (KB) frame.

# Fields
- `TE_point_1::MVec3`: First trailing edge point
- `LE_point_1::MVec3`: First leading edge point
- `TE_point_2::Vector{MVec3}`: Second trailing edge point
- `LE_point_2::Vector{MVec3}`: Second leading edge point
- `chord::Float64`: Panel chord length
- `va::Union{Nothing, MVec3}`: Panel velocity
- `corner_points::Matrix{Float64}`: Panel corner points
- `aero_model`::AeroModel: Aerodynamic model type [AeroModel](@ref)
- `aero_center::Vector{Float64}`: Panel aerodynamic center
- `control_point::Vector{MVec3}`: Panel control point
- `bound_point_1::Vector{MVec3}`: First bound point
- `bound_point_2::Vector{MVec3}`: Second bound point
- `x_airf::MVec3`: Unit vector perpendicular to chord line
- `y_airf::MVec3`: Unit vector parallel to chord line
- `z_airf::MVec3`: Unit vector in spanwise direction
- `width::Float64`: Panel width
- `filaments::Vector{BoundFilament}`: Panel filaments, see: [BoundFilament](@ref)
"""
<<<<<<< HEAD
@with_kw mutable struct Panel
    TE_point_1::MVec3 = zeros(MVec3)
    LE_point_1::MVec3 = zeros(MVec3)
    TE_point_2::MVec3 = zeros(MVec3)
    LE_point_2::MVec3 = zeros(MVec3)
    chord::Float64 = zero(Float64)
    va::MVec3 = zeros(MVec3)
    corner_points::MMatrix{3, 4, Float64} = zeros(MMatrix{3, 4, Float64})
    aero_model::Symbol = :inviscid
    cl_coeffs::Vector{Float64} = zeros(Float64, 3)
    cd_coeffs::Vector{Float64} = zeros(Float64, 3)
    cm_coeffs::Vector{Float64} = zeros(Float64, 3)
    cl_interp::Union{Nothing, I1, I2} = nothing
    cd_interp::Union{Nothing, I1, I2} = nothing
    cm_interp::Union{Nothing, I1, I2} = nothing
    aero_center::MVec3 = zeros(MVec3)
    control_point::MVec3 = zeros(MVec3)
    bound_point_1::MVec3 = zeros(MVec3)
    bound_point_2::MVec3 = zeros(MVec3)
    x_airf::MVec3 = zeros(MVec3)
    y_airf::MVec3 = zeros(MVec3)
    z_airf::MVec3 = zeros(MVec3)
    width::Float64 = zero(Float64)
    filaments::Tuple{BoundFilament,BoundFilament,BoundFilament,SemiInfiniteFilament,SemiInfiniteFilament} = (
        BoundFilament(),
        BoundFilament(),
        BoundFilament(),
        SemiInfiniteFilament(),
        SemiInfiniteFilament()
    )
=======
mutable struct Panel
    TE_point_1::MVec3
    LE_point_1::MVec3
    TE_point_2::MVec3
    LE_point_2::MVec3
    chord::Float64
    va::Union{Nothing, MVec3}
    corner_points::Matrix{Float64}
    aero_model::AeroModel
    cl_coefficients::Vector{Float64}
    cd_coefficients::Vector{Float64}
    cm_coefficients::Vector{Float64}
    cl_interp::Union{Nothing, I1, I2}
    cd_interp::Union{Nothing, I1, I2}
    cm_interp::Union{Nothing, I1, I2}
    aero_center::MVec3
    control_point::MVec3
    bound_point_1::MVec3
    bound_point_2::MVec3
    x_airf::MVec3
    y_airf::MVec3
    z_airf::MVec3
    width::Float64
    filaments::Vector{Union{BoundFilament, SemiInfiniteFilament}}

    function Panel(
        section_1::Section,
        section_2::Section,
        aero_center::PosVector,
        control_point::PosVector,
        bound_point_1::PosVector,
        bound_point_2::PosVector,
        x_airf::PosVector,
        y_airf::PosVector,
        z_airf::PosVector
    )
        # Initialize basic geometry
        TE_point_1 = copy(section_1.TE_point)
        LE_point_1 = copy(section_1.LE_point)
        TE_point_2 = copy(section_2.TE_point)
        LE_point_2 = copy(section_2.LE_point)
        
        chord = mean([
            norm(TE_point_1 - LE_point_1),
            norm(TE_point_2 - LE_point_2)
        ])
        
        corner_points = hcat(LE_point_1, TE_point_1, TE_point_2, LE_point_2)
        
        # Validate aero model consistency
        aero_model = isa(section_1.aero_input, AeroModel) ? section_1.aero_input : section_1.aero_input[1]
        aero_model_2 = isa(section_2.aero_input, AeroModel) ? section_2.aero_input : section_2.aero_input[1]
        if !(aero_model == aero_model_2)
            throw(ArgumentError("Both sections must have the same aero_input, not $aero_model and $aero_model_2"))
        end
        
        # Initialize aerodynamic properties
        cl_coeffs, cd_coeffs, cm_coeffs = zeros(3), zeros(3), zeros(3)
        
        # Calculate width
        width = norm(bound_point_2 - bound_point_1)
        
        # Initialize filaments
        filaments = [
            BoundFilament(bound_point_2, bound_point_1),
            BoundFilament(bound_point_1, TE_point_1),
            BoundFilament(TE_point_2, bound_point_2)
        ]

        cl_interp, cd_interp, cm_interp = nothing, nothing, nothing

        if aero_model == LEI_AIRFOIL_BREUKELS
            cl_coeffs, cd_coeffs, cm_coeffs = compute_lei_coefficients(section_1, section_2)

        elseif aero_model == POLAR_DATA
            aero_1 = section_1.aero_input[2]
            aero_2 = section_2.aero_input[2]
            if !all(size.(aero_1) .== size.(aero_2))
                throw(ArgumentError("Polar data must have same shape"))
            end
>>>>>>> cc70f1f9

end

function init_pos!(
    panel::Panel,
    section_1::Section,
    section_2::Section,
    aero_center::PosVector,
    control_point::PosVector,
    bound_point_1::PosVector,
    bound_point_2::PosVector,
    x_airf::PosVector,
    y_airf::PosVector,
    z_airf::PosVector
)
    # Initialize basic geometry
    panel.TE_point_1 .= section_1.TE_point
    panel.LE_point_1 .= section_1.LE_point
    panel.TE_point_2 .= section_2.TE_point
    panel.LE_point_2 .= section_2.LE_point
    panel.chord = (
        norm(panel.TE_point_1 - panel.LE_point_1) +
        norm(panel.TE_point_2 - panel.LE_point_2)
    ) / 2
    panel.corner_points .= hcat(panel.LE_point_1, panel.TE_point_1, panel.TE_point_2, panel.LE_point_2)
    panel.width = norm(bound_point_2 - bound_point_1)
    init!(panel.filaments[1], bound_point_2, bound_point_1)
    init!(panel.filaments[2], bound_point_1, panel.TE_point_1)
    init!(panel.filaments[3], panel.TE_point_2, bound_point_2)

    panel.bound_point_1 .= bound_point_1
    panel.bound_point_2 .= bound_point_2
    panel.aero_center .= aero_center
    panel.control_point .= control_point
    panel.x_airf .= x_airf
    panel.y_airf .= y_airf
    panel.z_airf .= z_airf
    return nothing
end

function init_aero!(
    panel::Panel,
    section_1::Section,
    section_2::Section,
)
    # Validate aero model consistency
    panel.aero_model = isa(section_1.aero_input, Symbol) ? section_1.aero_input : section_1.aero_input[1]
    aero_model_2 = isa(section_2.aero_input, Symbol) ? section_2.aero_input : section_2.aero_input[1]
    if !(panel.aero_model === aero_model_2)
        throw(ArgumentError("Both sections must have the same aero_input, not $(panel.aero_model) and $aero_model_2"))
    end
    
    if panel.aero_model === :lei_airfoil_breukels
        panel.cl_coeffs, panel.cd_coeffs, panel.cm_coeffs = compute_lei_coeffs(section_1, section_2)

    elseif panel.aero_model === :polar_data
        aero_1 = section_1.aero_input[2]
        aero_2 = section_2.aero_input[2]
        if !all(size.(aero_1) .== size.(aero_2))
            throw(ArgumentError("Polar data must have same shape"))
        end

        if length(aero_1) == 4
            !all(isapprox.(aero_1[1], aero_2[1])) && @error "Make sure you use the same alpha range for all your interpolations."

            polar_data = (
                Vector{Float64}((aero_1[2] + aero_2[2]) / 2),
                Vector{Float64}((aero_1[3] + aero_2[3]) / 2),
                Vector{Float64}((aero_1[4] + aero_2[4]) / 2)
            )
            alphas = Vector{Float64}(aero_1[1])

            panel.cl_interp = linear_interpolation(alphas, polar_data[1]; extrapolation_bc=NaN)
            panel.cd_interp = linear_interpolation(alphas, polar_data[2]; extrapolation_bc=NaN)
            panel.cm_interp = linear_interpolation(alphas, polar_data[3]; extrapolation_bc=NaN)

        elseif length(aero_1) == 5
            !all(isapprox.(aero_1[1], aero_2[1])) && @error "Make sure you use the same alpha range for all your interpolations."
            !all(isapprox.(aero_1[2], aero_2[2])) && @error "Make sure you use the same beta range for all your interpolations."

            polar_data = (
                Matrix{Float64}((aero_1[3] + aero_2[3]) / 2),
                Matrix{Float64}((aero_1[4] + aero_2[4]) / 2),
                Matrix{Float64}((aero_1[5] + aero_2[5]) / 2)
            )
            alphas = Vector{Float64}(aero_1[1])
            betas = Vector{Float64}(aero_1[2])

<<<<<<< HEAD
            panel.cl_interp = linear_interpolation((alphas, betas), polar_data[1]; extrapolation_bc=NaN)
            panel.cd_interp = linear_interpolation((alphas, betas), polar_data[2]; extrapolation_bc=NaN)
            panel.cm_interp = linear_interpolation((alphas, betas), polar_data[3]; extrapolation_bc=NaN)
        else
            throw(ArgumentError("Polar data in wrong format: $aero_1"))
=======
        elseif !(aero_model == INVISCID)
            throw(ArgumentError("Unsupported aero model: $aero_model"))
>>>>>>> cc70f1f9
        end

    elseif !(panel.aero_model === :inviscid)
        throw(ArgumentError("Unsupported aero model: $(panel.aero_model)"))
    end
end

function init!(
    panel::Panel,
    section_1::Section,
    section_2::Section,
    aero_center::PosVector,
    control_point::PosVector,
    bound_point_1::PosVector,
    bound_point_2::PosVector,
    x_airf::PosVector,
    y_airf::PosVector,
    z_airf::PosVector;
    init_aero = true
)
    init_pos!(panel, section_1, section_2, aero_center, control_point, bound_point_1, bound_point_2,
        x_airf, y_airf, z_airf)
    init_aero && init_aero!(panel, section_1, section_2)
    return nothing
end


"""
    calculate_relative_alpha_and_relative_velocity(panel::Panel, induced_velocity::Vector{Float64})

Calculate the relative angle of attack and relative velocity of the panel.

# Arguments
- `panel::Panel`: The panel object
- `induced_velocity::Vector{Float64}`: Induced velocity at the control point

# Returns
- `Tuple{Float64,Vector{Float64}}`: Tuple containing:
  - alpha: Relative angle of attack of the panel (in radians)
  - relative_velocity: Relative velocity vector of the panel
"""
function calculate_relative_alpha_and_relative_velocity(
    panel::Panel, 
    induced_velocity::Vector{Float64}
)
    # Calculate relative velocity and angle of attack
    # Constants throughout iterations: panel.va, panel.x_airf, panel.y_airf
    relative_velocity = panel.va .+ induced_velocity
    v_normal = dot(panel.x_airf, relative_velocity)
    v_tangential = dot(panel.y_airf, relative_velocity)
    alpha = atan(v_normal / v_tangential)
    
    return alpha, relative_velocity
end

"""
    compute_lei_coeffs(section_1::Section, section_2::Section)

Compute lift, drag and moment coefficients for Lei airfoil using Breukels model.
"""
function compute_lei_coeffs(section_1::Section, section_2::Section)
    # Average tube diameter and camber from both sections
    t1, k1 = section_1.aero_input[2]
    t2, k2 = section_2.aero_input[2]
    t = (t1 + t2) / 2
    k = (k1 + k2) / 2

    # Lift coefficient constants
    C = Dict(
        20 => -0.008011, 21 => -0.000336, 22 => 0.000992,
        23 => 0.013936, 24 => -0.003838, 25 => -0.000161,
        26 => 0.001243, 27 => -0.009288, 28 => -0.002124,
        29 => 0.012267, 30 => -0.002398, 31 => -0.000274,
        32 => 0.0, 33 => 0.0, 34 => 0.0,
        35 => -3.371000, 36 => 0.858039, 37 => 0.141600,
        38 => 7.201140, 39 => -0.676007, 40 => 0.806629,
        41 => 0.170454, 42 => -0.390563, 43 => 0.101966
    )

    # Compute S values
    S = Dict{Int64,Float64}()
    S[9] = C[20]*t^2 + C[21]*t + C[22]
    S[10] = C[23]*t^2 + C[24]*t + C[25]
    S[11] = C[26]*t^2 + C[27]*t + C[28]
    S[12] = C[29]*t^2 + C[30]*t + C[31]
    S[13] = C[32]*t^2 + C[33]*t + C[34]
    S[14] = C[35]*t^2 + C[36]*t + C[37]
    S[15] = C[38]*t^2 + C[39]*t + C[40]
    S[16] = C[41]*t^2 + C[42]*t + C[43]

    # Compute lambda values for cl
    λ = [
        S[9]*k + S[10],
        S[11]*k + S[12],
        S[13]*k + S[14],
        S[15]*k + S[16]
    ]

    # Drag coefficient constants and computation
    cd_coeffs = [
        ((0.546094*t + 0.022247)*k^2 + 
         (-0.071462*t - 0.006527)*k + 
         (0.002733*t + 0.000686)),
        0.0,
        ((0.123685*t + 0.143755)*k + 
         (0.495159*t^2 - 0.105362*t + 0.033468))
    ]

    # Moment coefficient constants and computation
    cm_coeffs = [
        ((-0.284793*t - 0.026199)*k + 
         (-0.024060*t + 0.000559)),
        0.0,
        ((-1.787703*t + 0.352443)*k + 
         (-0.839323*t + 0.137932))
    ]

    return λ, cd_coeffs, cm_coeffs
end

"""
    calculate_relative_alpha_and_velocity(panel::Panel, induced_velocity::Vector{Float64})

Calculate relative angle of attack and relative velocity of the panel.
"""
function calculate_relative_alpha_and_velocity(panel::Panel, induced_velocity::Vector{Float64})
    relative_velocity = panel.va + induced_velocity
    v_normal = dot(panel.x_airf, relative_velocity)
    v_tangential = dot(panel.y_airf, relative_velocity)
    alpha = atan(v_normal / v_tangential)
    return alpha, relative_velocity
end

"""
    calculate_cl(panel::Panel, alpha::Float64)

Calculate lift coefficient for given angle of attack.

# Arguments
- `panel::Panel`: Panel object
- `alpha::Float64`: Angle of attack in radians

# Returns
- `Float64`: Lift coefficient (Cl)
"""
function calculate_cl(panel::Panel, alpha::Float64)::Float64
    cl = 0.0
<<<<<<< HEAD
    if panel.aero_model === :lei_airfoil_breukels
        cl = evalpoly(rad2deg(alpha), reverse(panel.cl_coeffs))
=======
    if panel.aero_model == LEI_AIRFOIL_BREUKELS
        cl = evalpoly(rad2deg(alpha), reverse(panel.cl_coefficients))
>>>>>>> cc70f1f9
        if abs(alpha) > (π/9)
            cl = 2 * cos(alpha) * sin(alpha)^2
        end
    elseif panel.aero_model == INVISCID
        cl = 2π * alpha
    elseif panel.aero_model == POLAR_DATA
        if isa(panel.cl_interp, I1)
            cl = panel.cl_interp(alpha)::Float64
        elseif isa(panel.cl_interp, I2)
            cl = panel.cl_interp(alpha, 0.0)::Float64
        else
            throw(ArgumentError("cl_interp is $(panel.cl_interp)"))
        end
    else
        throw(ArgumentError("Unsupported aero model: $(panel.aero_model)"))
    end
    return cl
end


"""
    calculate_cd_cm(panel::Panel, alpha::Float64)

Calculate drag and moment coefficients for given angle of attack.
"""
function calculate_cd_cm(panel::Panel, alpha::Float64)
    cd, cm = 0.0, 0.0
<<<<<<< HEAD
    if panel.aero_model === :lei_airfoil_breukels
        cd = evalpoly(rad2deg(alpha), reverse(panel.cd_coeffs))
        cm = evalpoly(rad2deg(alpha), reverse(panel.cm_coeffs))
=======
    if panel.aero_model == LEI_AIRFOIL_BREUKELS
        cd = evalpoly(rad2deg(alpha), reverse(panel.cd_coefficients))
        cm = evalpoly(rad2deg(alpha), reverse(panel.cm_coefficients))
>>>>>>> cc70f1f9
        if abs(alpha) > (π/9)  # Outside ±20 degrees
            cd = 2 * sin(alpha)^3
        end
    elseif panel.aero_model == POLAR_DATA
        if isa(panel.cd_interp, I1)
            cd = panel.cd_interp(alpha)::Float64
            cm = panel.cm_interp(alpha)::Float64
        elseif isa(panel.cd_interp, I2)
            cd = panel.cd_interp(alpha, 0.0)::Float64
            cm = panel.cm_interp(alpha, 0.0)::Float64
        end
    elseif !(panel.aero_model == INVISCID)
        throw(ArgumentError("Unsupported aero model: $(panel.aero_model)"))
    end
    return cd, cm
end

"""
    calculate_filaments_for_plotting(panel::Panel)

Calculate filaments for plotting with their positions and colors.

# Returns
- `Vector{Tuple{Vector{Float64}, Vector{Float64}, String}}`: List of tuples containing:
  - First point (x1)
  - Second point (x2)
  - Color string
"""
function calculate_filaments_for_plotting(panel::Panel)
    filaments_plot = []
    
    for (i, filament) in enumerate(panel.filaments)
        x1 = filament.x1
        
        if isdefined(filament, :x2) && !isnothing(filament.x2)
            x2 = filament.x2
            # Color based on filament type
            color = i == 1 ? "magenta" : "green"  # bound vs trailing
        else
            # For semi-infinite filaments
            x2 = x1 + 2 * panel.chord * (panel.va / norm(panel.va))
            color = "orange"
            
            if filament.filament_direction == -1
                x1, x2 = x2, x1  # swap points
                color = "red"
            end
        end
        
        push!(filaments_plot, (x1, x2, color))
    end
    
    return filaments_plot
end

"""
    calculate_velocity_induced_single_ring_semiinfinite!(
        velind::Matrix{Float64},
        tempvel::Vector{Float64},
        panel::Panel,
        evaluation_point::Vector{Float64},
        evaluation_point_on_bound::Bool,
        va_norm::Float64,
        va_unit::Vector{Float64},
        gamma::Float64,
        core_radius_fraction::Float64
    )

Calculate the velocity induced by a vortex ring at a control point.

# Arguments
- `evaluation_point`: Point where induced velocity is evaluated
- `evaluation_point_on_bound`: Whether evaluation point is on bound vortex
- `va_norm`: Norm of apparent velocity
- `va_unit`: Unit vector of apparent velocity
- `gamma`: Circulation strength
- `core_radius_fraction`: Vortex core radius as fraction of panel width

# Returns
- nothing
"""
@inline function calculate_velocity_induced_single_ring_semiinfinite!(
    velind::MVec3,
    tempvel::MVec3,
    filaments,
    evaluation_point::MVec3,
    evaluation_point_on_bound::Bool,
    va_norm::Float64,
    va_unit::MVec3,
    gamma::Float64,
    core_radius_fraction::Float64,
    work_vectors::NTuple{10, MVec3}
)
    velind .= 0.0
    tempvel .= 0.0
    # Process each filament
    @inbounds for i in eachindex(filaments)
        if i == 1  # bound filament
            if evaluation_point_on_bound
                tempvel .= 0.0
            else
                velocity_3D_bound_vortex!(
                    tempvel,
                    filaments[i],
                    evaluation_point,
                    gamma,
                    core_radius_fraction,
                    work_vectors
                )
            end
        elseif i == 2 || i == 3  # trailing filaments
            velocity_3D_trailing_vortex!(
                tempvel,
                filaments[i],
                evaluation_point,
                gamma,
                va_norm,
                work_vectors
            )
        elseif i == 4 || i == 5  # semi-infinite trailing filaments
            velocity_3D_trailing_vortex_semiinfinite!(
                tempvel,
                filaments[i],
                va_unit,
                evaluation_point,
                gamma,
                va_norm,
                work_vectors
            )
        else
            throw(ArgumentError("Too many filaments."))
            tempvel .= 0.0
        end
        velind .+= tempvel
    end
    return nothing
end

"""
    calculate_velocity_induced_bound_2D!(U2D, panel::Panel, evaluation_point, work_vectors)

Calculate velocity induced by bound vortex filaments at the control point.
Only needed for VSM, as LLT bound and filament align, thus no induced velocity.

# Arguments
- U_2D: resulting 2D velocity vector
- `panel::Panel`: Panel object
- `evaluation_point`: Point where induced velocity is evaluated
- work_vectors: unclear
"""
function calculate_velocity_induced_bound_2D!(
    U_2D,
    panel::Panel, 
    evaluation_point,
    work_vectors
)
    r3, r0, cross_, cross_square = work_vectors
    # r3 perpendicular to the bound vortex
    r3 .= evaluation_point .- (panel.bound_point_1 .+ panel.bound_point_2) ./ 2
    
    # r0 is the direction of the bound vortex
    r0 .= panel.bound_point_1 .- panel.bound_point_2
    
    # Calculate cross product
    cross3!(cross_, r0, r3)
    
    # Calculate induced velocity
    cross_square .= cross_.^2
    U_2D .= (cross_ ./ sum(cross_square) ./ 2π) .* norm(r0)
    return nothing
end<|MERGE_RESOLUTION|>--- conflicted
+++ resolved
@@ -26,7 +26,6 @@
 - `width::Float64`: Panel width
 - `filaments::Vector{BoundFilament}`: Panel filaments, see: [BoundFilament](@ref)
 """
-<<<<<<< HEAD
 @with_kw mutable struct Panel
     TE_point_1::MVec3 = zeros(MVec3)
     LE_point_1::MVec3 = zeros(MVec3)
@@ -35,7 +34,7 @@
     chord::Float64 = zero(Float64)
     va::MVec3 = zeros(MVec3)
     corner_points::MMatrix{3, 4, Float64} = zeros(MMatrix{3, 4, Float64})
-    aero_model::Symbol = :inviscid
+    aero_model::AeroModel = INVISCID
     cl_coeffs::Vector{Float64} = zeros(Float64, 3)
     cd_coeffs::Vector{Float64} = zeros(Float64, 3)
     cm_coeffs::Vector{Float64} = zeros(Float64, 3)
@@ -57,89 +56,6 @@
         SemiInfiniteFilament(),
         SemiInfiniteFilament()
     )
-=======
-mutable struct Panel
-    TE_point_1::MVec3
-    LE_point_1::MVec3
-    TE_point_2::MVec3
-    LE_point_2::MVec3
-    chord::Float64
-    va::Union{Nothing, MVec3}
-    corner_points::Matrix{Float64}
-    aero_model::AeroModel
-    cl_coefficients::Vector{Float64}
-    cd_coefficients::Vector{Float64}
-    cm_coefficients::Vector{Float64}
-    cl_interp::Union{Nothing, I1, I2}
-    cd_interp::Union{Nothing, I1, I2}
-    cm_interp::Union{Nothing, I1, I2}
-    aero_center::MVec3
-    control_point::MVec3
-    bound_point_1::MVec3
-    bound_point_2::MVec3
-    x_airf::MVec3
-    y_airf::MVec3
-    z_airf::MVec3
-    width::Float64
-    filaments::Vector{Union{BoundFilament, SemiInfiniteFilament}}
-
-    function Panel(
-        section_1::Section,
-        section_2::Section,
-        aero_center::PosVector,
-        control_point::PosVector,
-        bound_point_1::PosVector,
-        bound_point_2::PosVector,
-        x_airf::PosVector,
-        y_airf::PosVector,
-        z_airf::PosVector
-    )
-        # Initialize basic geometry
-        TE_point_1 = copy(section_1.TE_point)
-        LE_point_1 = copy(section_1.LE_point)
-        TE_point_2 = copy(section_2.TE_point)
-        LE_point_2 = copy(section_2.LE_point)
-        
-        chord = mean([
-            norm(TE_point_1 - LE_point_1),
-            norm(TE_point_2 - LE_point_2)
-        ])
-        
-        corner_points = hcat(LE_point_1, TE_point_1, TE_point_2, LE_point_2)
-        
-        # Validate aero model consistency
-        aero_model = isa(section_1.aero_input, AeroModel) ? section_1.aero_input : section_1.aero_input[1]
-        aero_model_2 = isa(section_2.aero_input, AeroModel) ? section_2.aero_input : section_2.aero_input[1]
-        if !(aero_model == aero_model_2)
-            throw(ArgumentError("Both sections must have the same aero_input, not $aero_model and $aero_model_2"))
-        end
-        
-        # Initialize aerodynamic properties
-        cl_coeffs, cd_coeffs, cm_coeffs = zeros(3), zeros(3), zeros(3)
-        
-        # Calculate width
-        width = norm(bound_point_2 - bound_point_1)
-        
-        # Initialize filaments
-        filaments = [
-            BoundFilament(bound_point_2, bound_point_1),
-            BoundFilament(bound_point_1, TE_point_1),
-            BoundFilament(TE_point_2, bound_point_2)
-        ]
-
-        cl_interp, cd_interp, cm_interp = nothing, nothing, nothing
-
-        if aero_model == LEI_AIRFOIL_BREUKELS
-            cl_coeffs, cd_coeffs, cm_coeffs = compute_lei_coefficients(section_1, section_2)
-
-        elseif aero_model == POLAR_DATA
-            aero_1 = section_1.aero_input[2]
-            aero_2 = section_2.aero_input[2]
-            if !all(size.(aero_1) .== size.(aero_2))
-                throw(ArgumentError("Polar data must have same shape"))
-            end
->>>>>>> cc70f1f9
-
 end
 
 function init_pos!(
@@ -191,10 +107,10 @@
         throw(ArgumentError("Both sections must have the same aero_input, not $(panel.aero_model) and $aero_model_2"))
     end
     
-    if panel.aero_model === :lei_airfoil_breukels
+    if panel.aero_model === LEI_AIRFOIL_BREUKELS
         panel.cl_coeffs, panel.cd_coeffs, panel.cm_coeffs = compute_lei_coeffs(section_1, section_2)
 
-    elseif panel.aero_model === :polar_data
+    elseif panel.aero_model === POLAR_DATA
         aero_1 = section_1.aero_input[2]
         aero_2 = section_2.aero_input[2]
         if !all(size.(aero_1) .== size.(aero_2))
@@ -227,16 +143,11 @@
             alphas = Vector{Float64}(aero_1[1])
             betas = Vector{Float64}(aero_1[2])
 
-<<<<<<< HEAD
             panel.cl_interp = linear_interpolation((alphas, betas), polar_data[1]; extrapolation_bc=NaN)
             panel.cd_interp = linear_interpolation((alphas, betas), polar_data[2]; extrapolation_bc=NaN)
             panel.cm_interp = linear_interpolation((alphas, betas), polar_data[3]; extrapolation_bc=NaN)
         else
             throw(ArgumentError("Polar data in wrong format: $aero_1"))
-=======
-        elseif !(aero_model == INVISCID)
-            throw(ArgumentError("Unsupported aero model: $aero_model"))
->>>>>>> cc70f1f9
         end
 
     elseif !(panel.aero_model === :inviscid)
@@ -384,13 +295,8 @@
 """
 function calculate_cl(panel::Panel, alpha::Float64)::Float64
     cl = 0.0
-<<<<<<< HEAD
-    if panel.aero_model === :lei_airfoil_breukels
+    if panel.aero_model == LEI_AIRFOIL_BREUKELS
         cl = evalpoly(rad2deg(alpha), reverse(panel.cl_coeffs))
-=======
-    if panel.aero_model == LEI_AIRFOIL_BREUKELS
-        cl = evalpoly(rad2deg(alpha), reverse(panel.cl_coefficients))
->>>>>>> cc70f1f9
         if abs(alpha) > (π/9)
             cl = 2 * cos(alpha) * sin(alpha)^2
         end
@@ -418,15 +324,9 @@
 """
 function calculate_cd_cm(panel::Panel, alpha::Float64)
     cd, cm = 0.0, 0.0
-<<<<<<< HEAD
-    if panel.aero_model === :lei_airfoil_breukels
+    if panel.aero_model == LEI_AIRFOIL_BREUKELS
         cd = evalpoly(rad2deg(alpha), reverse(panel.cd_coeffs))
         cm = evalpoly(rad2deg(alpha), reverse(panel.cm_coeffs))
-=======
-    if panel.aero_model == LEI_AIRFOIL_BREUKELS
-        cd = evalpoly(rad2deg(alpha), reverse(panel.cd_coefficients))
-        cm = evalpoly(rad2deg(alpha), reverse(panel.cm_coefficients))
->>>>>>> cc70f1f9
         if abs(alpha) > (π/9)  # Outside ±20 degrees
             cd = 2 * sin(alpha)^3
         end
