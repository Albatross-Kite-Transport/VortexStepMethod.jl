
"""
    Solver

Main solver structure for the Vortex Step Method.
"""
struct Solver
    # General settings
    aerodynamic_model_type::String
    density::Float64
    max_iterations::Int
    allowed_error::Float64
    tol_reference_error::Float64
    relaxation_factor::Float64
    
    # Damping settings
    is_with_artificial_damping::Bool
    artificial_damping::NamedTuple{(:k2, :k4), Tuple{Float64, Float64}}
    
    # Additional settings
    type_initial_gamma_distribution::String
    core_radius_fraction::Float64
    mu::Float64
    is_only_f_and_gamma_output::Bool

    function Solver(;
        aerodynamic_model_type::String="VSM",
        density::Float64=1.225,
        max_iterations::Int=1500,
        allowed_error::Float64=1e-5,
        tol_reference_error::Float64=0.001,
        relaxation_factor::Float64=0.03,
        is_with_artificial_damping::Bool=false,
        artificial_damping::NamedTuple{(:k2, :k4), Tuple{Float64, Float64}}=(k2=0.1, k4=0.0),
        type_initial_gamma_distribution::String="elliptic",
        core_radius_fraction::Float64=1e-20,
        mu::Float64=1.81e-5,
        is_only_f_and_gamma_output::Bool=false
    )
        new(
            aerodynamic_model_type,
            density,
            max_iterations,
            allowed_error,
            tol_reference_error,
            relaxation_factor,
            is_with_artificial_damping,
            artificial_damping,
            type_initial_gamma_distribution,
            core_radius_fraction,
            mu,
            is_only_f_and_gamma_output
        )
    end
end

"""
    solve(solver::Solver, wing_aero::WingAerodynamics, gamma_distribution=nothing)

Main solving routine for the aerodynamic model.
"""
function solve(solver::Solver, wing_aero::WingAerodynamics, gamma_distribution=nothing)
    isnothing(wing_aero.panels[1].va) && throw(ArgumentError("Inflow conditions are not set, use set_va!(wing_aero, va)"))
    
    # Initialize variables
    panels = wing_aero.panels
    n_panels = length(panels)
    alpha_array = wing_aero.alpha_array
    relaxation_factor = solver.relaxation_factor
    
    # Preallocate arrays
    x_airf_array = zeros(n_panels, 3)
    y_airf_array = zeros(n_panels, 3)
    z_airf_array = zeros(n_panels, 3)
    va_array = zeros(n_panels, 3)
    chord_array = zeros(n_panels)

    # Fill arrays from panels
    for (i, panel) in enumerate(panels)
        x_airf_array[i, :] .= panel.x_airf
        y_airf_array[i, :] .= panel.y_airf
        z_airf_array[i, :] .= panel.z_airf
        va_array[i, :] .= panel.va
        chord_array[i] = panel.chord
    end

    # Calculate unit vectors
    va_norm_array = norm.(eachrow(va_array))
    va_unit_array = va_array ./ va_norm_array

    # Calculate AIC matrices
    AIC_x, AIC_y, AIC_z = calculate_AIC_matrices(
        wing_aero,
        solver.aerodynamic_model_type,
        solver.core_radius_fraction,
        va_norm_array,
        va_unit_array
    )

    # Initialize gamma distribution
    gamma_initial = if isnothing(gamma_distribution)
        if solver.type_initial_gamma_distribution == "elliptic"
            calculate_circulation_distribution_elliptical_wing(wing_aero)
        else
            zeros(n_panels)
        end
    else
        length(gamma_distribution) == n_panels || 
            throw(ArgumentError("gamma_distribution length must match number of panels"))
        gamma_distribution
    end

    @debug "Initial gamma_new: $gamma_initial"
    # Run main iteration loop
    converged, gamma_new, alpha_array, v_a_array = gamma_loop(
        solver,
        wing_aero,
        gamma_initial,
        AIC_x,
        AIC_y,
        AIC_z,
        va_array,
        chord_array,
        x_airf_array,
        y_airf_array,
        z_airf_array,
        panels,
        relaxation_factor
    )
    # Try again with reduced relaxation factor if not converged
    if !converged && relaxation_factor > 1e-3
        @warn "Running again with half the relaxation_factor = $(relaxation_factor/2)"
        converged, gamma_new, alpha_array, v_a_array = gamma_loop(
            solver,
            wing_aero,
            gamma_initial,
            AIC_x,
            AIC_y,
            AIC_z,
            va_array,
            chord_array,
            x_airf_array,
            y_airf_array,
            z_airf_array,
            panels,
            relaxation_factor/2
        )
    end

    # Calculate final results
    results = calculate_results(
        wing_aero,
        gamma_new,
        solver.density,
        solver.aerodynamic_model_type,
        solver.core_radius_fraction,
        solver.mu,
        alpha_array,
        v_a_array,
        chord_array,
        x_airf_array,
        y_airf_array,
        z_airf_array,
        va_array,
        va_norm_array,
        va_unit_array,
        panels,
        solver.is_only_f_and_gamma_output
    )
    return results
end

cross3(x,y) = cross(SVector{3,eltype(x)}(x), SVector{3,eltype(y)}(y))

"""
    gamma_loop(solver::Solver, gamma_new::Vector{Float64}, AIC_x::Matrix{Float64}, 
              AIC_y::Matrix{Float64}, AIC_z::Matrix{Float64}, va_array::Matrix{Float64}, 
              chord_array::Vector{Float64}, x_airf_array::Matrix{Float64}, 
              y_airf_array::Matrix{Float64}, z_airf_array::Matrix{Float64}, 
              panels::Vector{Panel}, relaxation_factor::Float64)

Main iteration loop for calculating circulation distribution.
"""
function gamma_loop(
    solver::Solver,
    wing_aero::WingAerodynamics,
    gamma_new::Vector{Float64},
    AIC_x::Matrix{Float64},
    AIC_y::Matrix{Float64},
    AIC_z::Matrix{Float64},
    va_array::Matrix{Float64},
    chord_array::Vector{Float64},
    x_airf_array::Matrix{Float64},
    y_airf_array::Matrix{Float64},
    z_airf_array::Matrix{Float64},
    panels::Vector{Panel},
    relaxation_factor::Float64
)
    converged = false
    n_panels = wing_aero.n_panels
    alpha_array = wing_aero.alpha_array
<<<<<<< HEAD
    Umag_array = wing_aero.Umag_array
    Umagw_array = similar(Umag_array)

    gamma = copy(gamma_new)
    abs_gamma_new = copy(gamma_new)
    induced_velocity_all = zeros(size(AIC_x, 1), 3)
    relative_velocity_array = similar(va_array)
    relative_velocity_crossz = similar(relative_velocity_array)
    Uinfcrossz_array = similar(va_array)
    cl_array = zeros(n_panels)
    damp = zeros(length(gamma))
    v_normal_array = zeros(n_panels)
    v_tangential_array = zeros(n_panels)
    
=======
    v_a_array = wing_aero.v_a_array

>>>>>>> e7dde34a
    iters = 0
    for i in 1:solver.max_iterations
        iters += 1
        gamma .= gamma_new
        
        # Calculate induced velocities
        mul!(view(induced_velocity_all, :, 1), AIC_x, gamma)
        mul!(view(induced_velocity_all, :, 2), AIC_y, gamma)
        mul!(view(induced_velocity_all, :, 3), AIC_z, gamma)
        
        relative_velocity_array .= va_array .+ induced_velocity_all
        for i in 1:n_panels
            relative_velocity_crossz[i, :] .= cross3(
                view(relative_velocity_array, i, :),
                view(z_airf_array, i, :)
            )
            Uinfcrossz_array[i, :] .= cross3(
                view(va_array, i, :),
                view(z_airf_array, i, :)
            )
        end

        for i in 1:n_panels
            v_normal_array[i] = dot(view(x_airf_array, i, :), view(relative_velocity_array, i, :))
            v_tangential_array[i] = dot(view(y_airf_array, i, :), view(relative_velocity_array, i, :))
        end
        alpha_array .= atan.(v_normal_array, v_tangential_array)

        for i in 1:n_panels
            @views Umag_array[i] = norm(relative_velocity_crossz[i, :])
            @views Umagw_array[i] = norm(Uinfcrossz_array[i, :])
        end
        
<<<<<<< HEAD
        for (i, (panel, alpha)) in enumerate(zip(panels, alpha_array))
            cl_array[i] = calculate_cl(panel, alpha)
        end
        gamma_new .= 0.5 .* Umag_array.^2 ./ Umagw_array .* cl_array .* chord_array
=======
        v_a_array .= norm.(relative_velocity_crossz)
        v_aw_array = norm.(Uinfcrossz_array)
        
        cl_array = [calculate_cl(panel, alpha) for (panel, alpha) in zip(panels, alpha_array)]
        gamma_new .= 0.5 .* v_a_array.^2 ./ v_aw_array .* cl_array .* chord_array
>>>>>>> e7dde34a

        # Apply damping if needed
        if solver.is_with_artificial_damping
            damp, is_damping_applied = smooth_circulation(gamma, 0.1, 0.5)
            @debug "damp: $damp"
        else
            damp .= 0.0
            is_damping_applied = false
        end
        # Update gamma with relaxation and damping
        gamma_new .= (1 - relaxation_factor) .* gamma .+ 
                    relaxation_factor .* gamma_new .+ damp

        # Check convergence
        abs_gamma_new .= abs.(gamma_new)
        reference_error = maximum(abs_gamma_new)
        reference_error = max(reference_error, solver.tol_reference_error)
        abs_gamma_new .= abs.(gamma_new .- gamma)
        error = maximum(abs_gamma_new)
        normalized_error = error / reference_error

        @debug "Iteration: $i, normalized_error: $normalized_error, is_damping_applied: $is_damping_applied"

        if normalized_error < solver.allowed_error
            converged = true
            break
        end
    end

    if converged
        @info "Converged after $iters iterations"
    else
        @warn "NO convergence after $(solver.max_iterations) iterations"
    end

    return converged, gamma_new, alpha_array, v_a_array
end

"""
    smooth_circulation(circulation::Vector{Float64}, 
                      smoothness_factor::Float64, 
                      damping_factor::Float64)

Smooth circulation distribution if needed.

Returns:
- Tuple of smoothed circulation and boolean indicating if smoothing was applied
"""
function smooth_circulation(
    circulation::Vector{Float64},
    smoothness_factor::Float64,
    damping_factor::Float64
)
    # Calculate mean circulation excluding endpoints
    circulation_mean = mean(circulation[2:end-1])
    smoothness_threshold = smoothness_factor * circulation_mean

    # Calculate differences between adjacent points
    differences = diff(circulation[2:end-1])
    @debug "circulation_mean: $circulation_mean, diff: $differences"

    # Check smoothness
    if isempty(differences)
        return zeros(length(circulation)), false
    end

    if maximum(abs.(differences)) <= smoothness_threshold
        return zeros(length(circulation)), false
    end

    # Apply smoothing
    smoothed = copy(circulation)
    for i in 2:length(circulation)-1
        left = circulation[i-1]
        center = circulation[i]
        right = circulation[i+1]
        avg = (left + right) / 2
        smoothed[i] = center + damping_factor * (avg - center)
    end

    # Preserve total circulation
    total_original = sum(circulation)
    total_smoothed = sum(smoothed)
    smoothed .*= total_original / total_smoothed

    damp = smoothed - circulation
    return damp, true
end<|MERGE_RESOLUTION|>--- conflicted
+++ resolved
@@ -199,7 +199,6 @@
     converged = false
     n_panels = wing_aero.n_panels
     alpha_array = wing_aero.alpha_array
-<<<<<<< HEAD
     Umag_array = wing_aero.Umag_array
     Umagw_array = similar(Umag_array)
 
@@ -214,10 +213,6 @@
     v_normal_array = zeros(n_panels)
     v_tangential_array = zeros(n_panels)
     
-=======
-    v_a_array = wing_aero.v_a_array
-
->>>>>>> e7dde34a
     iters = 0
     for i in 1:solver.max_iterations
         iters += 1
@@ -251,18 +246,10 @@
             @views Umagw_array[i] = norm(Uinfcrossz_array[i, :])
         end
         
-<<<<<<< HEAD
         for (i, (panel, alpha)) in enumerate(zip(panels, alpha_array))
             cl_array[i] = calculate_cl(panel, alpha)
         end
         gamma_new .= 0.5 .* Umag_array.^2 ./ Umagw_array .* cl_array .* chord_array
-=======
-        v_a_array .= norm.(relative_velocity_crossz)
-        v_aw_array = norm.(Uinfcrossz_array)
-        
-        cl_array = [calculate_cl(panel, alpha) for (panel, alpha) in zip(panels, alpha_array)]
-        gamma_new .= 0.5 .* v_a_array.^2 ./ v_aw_array .* cl_array .* chord_array
->>>>>>> e7dde34a
 
         # Apply damping if needed
         if solver.is_with_artificial_damping
