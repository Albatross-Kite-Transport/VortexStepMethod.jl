
"""
    Solver

Main solver structure for the Vortex Step Method.
"""
struct Solver
    # General settings
    aerodynamic_model_type::Symbol
    density::Float64
    max_iterations::Int64
    allowed_error::Float64
    tol_reference_error::Float64
    relaxation_factor::Float64
    
    # Damping settings
    is_with_artificial_damping::Bool
    artificial_damping::NamedTuple{(:k2, :k4), Tuple{Float64, Float64}}
    
    # Additional settings
    type_initial_gamma_distribution::Symbol
    core_radius_fraction::Float64
    mu::Float64
    is_only_f_and_gamma_output::Bool

    function Solver(;
<<<<<<< HEAD
        aerodynamic_model_type::Symbol=:VSM,
        density::Float64=1.225,
        max_iterations::Int64=1500,
        allowed_error::Float64=1e-5,
        tol_reference_error::Float64=0.001,
        relaxation_factor::Float64=0.03,
        is_with_artificial_damping::Bool=false,
        artificial_damping::NamedTuple{(:k2, :k4), Tuple{Float64, Float64}}=(k2=0.1, k4=0.0),
        type_initial_gamma_distribution::Symbol=:elliptic,
        core_radius_fraction::Float64=1e-20,
        mu::Float64=1.81e-5,
        is_only_f_and_gamma_output::Bool=false
=======
        aerodynamic_model_type::String   = "VSM",
        density::Float64                 = 1.225,
        max_iterations::Int64            = 1500,
        allowed_error::Float64           = 1e-5,
        tol_reference_error::Float64     = 0.001,
        relaxation_factor::Float64       = 0.03,
        is_with_artificial_damping::Bool = false,
        artificial_damping::NamedTuple{(:k2, :k4), Tuple{Float64, Float64}}=(k2=0.1, k4=0.0),
        type_initial_gamma_distribution::String="elliptic",
        core_radius_fraction::Float64    = 1e-20,
        mu::Float64                      = 1.81e-5, # TODO do not use magic constants
        is_only_f_and_gamma_output::Bool = false
>>>>>>> e24edc0a
    )
        new(
            aerodynamic_model_type,
            density,
            max_iterations,
            allowed_error,
            tol_reference_error,
            relaxation_factor,
            is_with_artificial_damping,
            artificial_damping,
            type_initial_gamma_distribution,
            core_radius_fraction,
            mu,
            is_only_f_and_gamma_output
        )
    end
end

"""
    solve(solver::Solver, body_aero::BodyAerodynamics, gamma_distribution=nothing)

Main solving routine for the aerodynamic model.
"""
function solve(solver::Solver, body_aero::BodyAerodynamics, gamma_distribution=nothing)
    isnothing(body_aero.panels[1].va) && throw(ArgumentError("Inflow conditions are not set, use set_va!(body_aero, va)"))
    
    # Initialize variables
    panels = body_aero.panels
    n_panels = length(panels)
    alpha_array = body_aero.alpha_array
    relaxation_factor = solver.relaxation_factor
    
    # Preallocate arrays
    x_airf_array = zeros(n_panels, 3)
    y_airf_array = zeros(n_panels, 3)
    z_airf_array = zeros(n_panels, 3)
    va_array = zeros(n_panels, 3)
    chord_array = zeros(n_panels)

    # Fill arrays from panels
    for (i, panel) in enumerate(panels)
        x_airf_array[i, :] .= panel.x_airf
        y_airf_array[i, :] .= panel.y_airf
        z_airf_array[i, :] .= panel.z_airf
        va_array[i, :] .= panel.va
        chord_array[i] = panel.chord
    end

    # Calculate unit vectors
    va_norm_array = norm.(eachrow(va_array))
    va_unit_array = va_array ./ va_norm_array

    # Calculate AIC matrices
    calculate_AIC_matrices!(
        body_aero,
        solver.aerodynamic_model_type,
        solver.core_radius_fraction,
        va_norm_array,
        va_unit_array
    )

    # Initialize gamma distribution
    gamma_initial = if isnothing(gamma_distribution)
        if solver.type_initial_gamma_distribution === :elliptic
            calculate_circulation_distribution_elliptical_wing(body_aero)
        else
            zeros(n_panels)
        end
    else
        length(gamma_distribution) == n_panels || 
            throw(ArgumentError("gamma_distribution length must match number of panels"))
        gamma_distribution
    end

    @debug "Initial gamma_new: $gamma_initial"
    # Run main iteration loop
    converged, gamma_new, alpha_array, v_a_array = gamma_loop(
        solver,
        body_aero,
        gamma_initial,
        va_array,
        chord_array,
        x_airf_array,
        y_airf_array,
        z_airf_array,
        panels,
        relaxation_factor
    )
    # Try again with reduced relaxation factor if not converged
    if !converged && relaxation_factor > 1e-3
        @warn "Running again with half the relaxation_factor = $(relaxation_factor/2)"
        converged, gamma_new, alpha_array, v_a_array = gamma_loop(
            solver,
            body_aero,
            gamma_initial,
            va_array,
            chord_array,
            x_airf_array,
            y_airf_array,
            z_airf_array,
            panels,
            relaxation_factor/2
        )
    end

    # Calculate final results
    results = calculate_results(
        body_aero,
        gamma_new,
        solver.density,
        solver.aerodynamic_model_type,
        solver.core_radius_fraction,
        solver.mu,
        alpha_array,
        v_a_array,
        chord_array,
        x_airf_array,
        y_airf_array,
        z_airf_array,
        va_array,
        va_norm_array,
        va_unit_array,
        panels,
        solver.is_only_f_and_gamma_output
    )
    return results
end

cross3(x,y) = cross(SVector{3,eltype(x)}(x), SVector{3,eltype(y)}(y))

"""
    gamma_loop(solver::Solver, gamma_new::Vector{Float64}, AIC_x::Matrix{Float64}, 
              AIC_y::Matrix{Float64}, AIC_z::Matrix{Float64}, va_array::Matrix{Float64}, 
              chord_array::Vector{Float64}, x_airf_array::Matrix{Float64}, 
              y_airf_array::Matrix{Float64}, z_airf_array::Matrix{Float64}, 
              panels::Vector{Panel}, relaxation_factor::Float64)

Main iteration loop for calculating circulation distribution.
"""
function gamma_loop(
    solver::Solver,
    body_aero::BodyAerodynamics,
    gamma_new::Vector{Float64},
    va_array::Matrix{Float64},
    chord_array::Vector{Float64},
    x_airf_array::Matrix{Float64},
    y_airf_array::Matrix{Float64},
    z_airf_array::Matrix{Float64},
    panels::Vector{Panel},
    relaxation_factor::Float64;
    log::Bool = true
)
    converged = false
    n_panels = length(body_aero.panels)
    alpha_array = body_aero.alpha_array
    v_a_array = body_aero.v_a_array
    Umagw_array = similar(v_a_array)

    gamma = copy(gamma_new)
    abs_gamma_new = copy(gamma_new)
    induced_velocity_all = zeros(n_panels, 3)
    relative_velocity_array = similar(va_array)
    relative_velocity_crossz = similar(relative_velocity_array)
    Uinfcrossz_array = similar(va_array)
    cl_array = zeros(n_panels)
    damp = zeros(length(gamma))
    v_normal_array = zeros(n_panels)
    v_tangential_array = zeros(n_panels)

    AIC_x, AIC_y, AIC_z = body_aero.AIC[1, :, :], body_aero.AIC[2, :, :], body_aero.AIC[3, :, :]

    velocity_view_x = @view induced_velocity_all[:, 1]
    velocity_view_y = @view induced_velocity_all[:, 2]
    velocity_view_z = @view induced_velocity_all[:, 3]

    iters = 0
    for i in 1:solver.max_iterations
        iters += 1
        gamma .= gamma_new
        
        # Calculate induced velocities
        mul!(velocity_view_x, AIC_x, gamma)
        mul!(velocity_view_y, AIC_y, gamma)
        mul!(velocity_view_z, AIC_z, gamma)
        
        relative_velocity_array .= va_array .+ induced_velocity_all
        for i in 1:n_panels
            relative_velocity_crossz[i, :] .= cross3(
                view(relative_velocity_array, i, :),
                view(z_airf_array, i, :)
            )
            Uinfcrossz_array[i, :] .= cross3(
                view(va_array, i, :),
                view(z_airf_array, i, :)
            )
        end

        for i in 1:n_panels
            v_normal_array[i] = dot(view(x_airf_array, i, :), view(relative_velocity_array, i, :))
            v_tangential_array[i] = dot(view(y_airf_array, i, :), view(relative_velocity_array, i, :))
        end
        alpha_array .= atan.(v_normal_array, v_tangential_array)

        for i in 1:n_panels
            @views v_a_array[i] = norm(relative_velocity_crossz[i, :])
            @views Umagw_array[i] = norm(Uinfcrossz_array[i, :])
        end
        
        for (i, (panel, alpha)) in enumerate(zip(panels, alpha_array))
            cl_array[i] = calculate_cl(panel, alpha)
        end
        gamma_new .= 0.5 .* v_a_array.^2 ./ Umagw_array .* cl_array .* chord_array

        # Apply damping if needed
        if solver.is_with_artificial_damping
            damp, is_damping_applied = smooth_circulation(gamma, 0.1, 0.5)
            @debug "damp: $damp"
        else
            damp .= 0.0
            is_damping_applied = false
        end
        # Update gamma with relaxation and damping
        gamma_new .= (1 - relaxation_factor) .* gamma .+ 
                    relaxation_factor .* gamma_new .+ damp

        # Check convergence
        abs_gamma_new .= abs.(gamma_new)
        reference_error = maximum(abs_gamma_new)
        reference_error = max(reference_error, solver.tol_reference_error)
        abs_gamma_new .= abs.(gamma_new .- gamma)
        error = maximum(abs_gamma_new)
        normalized_error = error / reference_error

        @debug "Iteration: $i, normalized_error: $normalized_error, is_damping_applied: $is_damping_applied"

        if normalized_error < solver.allowed_error
            converged = true
            break
        end
    end

    if log && converged
        @info "Converged after $iters iterations"
    elseif log
        @warn "NO convergence after $(solver.max_iterations) iterations"
    end

    return converged, gamma_new, alpha_array, v_a_array
end

"""
    smooth_circulation(circulation::Vector{Float64}, 
                      smoothness_factor::Float64, 
                      damping_factor::Float64)

Smooth circulation distribution if needed.

Returns:
- Tuple of smoothed circulation and boolean indicating if smoothing was applied
"""
function smooth_circulation(
    circulation::Vector{Float64},
    smoothness_factor::Float64,
    damping_factor::Float64
)
    # Calculate mean circulation excluding endpoints
    circulation_mean = mean(circulation[2:end-1])
    smoothness_threshold = smoothness_factor * circulation_mean

    # Calculate differences between adjacent points
    differences = diff(circulation[2:end-1])
    @debug "circulation_mean: $circulation_mean, diff: $differences"

    # Check smoothness
    if isempty(differences)
        return zeros(length(circulation)), false
    end

    if maximum(abs.(differences)) <= smoothness_threshold
        return zeros(length(circulation)), false
    end

    # Apply smoothing
    smoothed = copy(circulation)
    for i in 2:length(circulation)-1
        left = circulation[i-1]
        center = circulation[i]
        right = circulation[i+1]
        avg = (left + right) / 2
        smoothed[i] = center + damping_factor * (avg - center)
    end

    # Preserve total circulation
    total_original = sum(circulation)
    total_smoothed = sum(smoothed)
    smoothed .*= total_original / total_smoothed

    damp = smoothed - circulation
    return damp, true
end<|MERGE_RESOLUTION|>--- conflicted
+++ resolved
@@ -24,21 +24,7 @@
     is_only_f_and_gamma_output::Bool
 
     function Solver(;
-<<<<<<< HEAD
-        aerodynamic_model_type::Symbol=:VSM,
-        density::Float64=1.225,
-        max_iterations::Int64=1500,
-        allowed_error::Float64=1e-5,
-        tol_reference_error::Float64=0.001,
-        relaxation_factor::Float64=0.03,
-        is_with_artificial_damping::Bool=false,
-        artificial_damping::NamedTuple{(:k2, :k4), Tuple{Float64, Float64}}=(k2=0.1, k4=0.0),
-        type_initial_gamma_distribution::Symbol=:elliptic,
-        core_radius_fraction::Float64=1e-20,
-        mu::Float64=1.81e-5,
-        is_only_f_and_gamma_output::Bool=false
-=======
-        aerodynamic_model_type::String   = "VSM",
+        aerodynamic_model_type::Symbol   = :VSM,
         density::Float64                 = 1.225,
         max_iterations::Int64            = 1500,
         allowed_error::Float64           = 1e-5,
@@ -46,11 +32,10 @@
         relaxation_factor::Float64       = 0.03,
         is_with_artificial_damping::Bool = false,
         artificial_damping::NamedTuple{(:k2, :k4), Tuple{Float64, Float64}}=(k2=0.1, k4=0.0),
-        type_initial_gamma_distribution::String="elliptic",
+        type_initial_gamma_distribution::Symbol=:elliptic,
         core_radius_fraction::Float64    = 1e-20,
         mu::Float64                      = 1.81e-5, # TODO do not use magic constants
         is_only_f_and_gamma_output::Bool = false
->>>>>>> e24edc0a
     )
         new(
             aerodynamic_model_type,
