
"""
    Section

Represents a wing section with leading edge, trailing edge, and aerodynamic properties.

# Fields
- `LE_point::Vector{Float64}`: Leading edge point coordinates
- `TE_point::Vector{Float64}`: Trailing edge point coordinates
- `aero_input::Vector{Any}`: Aerodynamic input data for the section:
    - `("inviscid")`: Inviscid aerodynamics
    - `("polar_data", [alpha_column,CL_column,CD_column,CM_column])`: Polar data aerodynamics
    - `("lei_airfoil_breukels", [d_tube,camber])`: LEI airfoil with Breukels parameters
"""
struct Section
<<<<<<< HEAD
    LE_point::Vector{Float64}
    TE_point::Vector{Float64}
    aero_input::Union{String, Tuple{String, Vector{Float64}}, Tuple{String, Matrix{Float64}}}
=======
    LE_point::MVec3
    TE_point::MVec3
    aero_input::Union{String, Tuple{String, Vector{Float64}}}
>>>>>>> 5c187fc7
    
    function Section(
            LE_point::Vector{Float64}, 
            TE_point::Vector{Float64}, 
            aero_input::Union{String, Tuple{String, Vector{Float64}}, Tuple{String, Matrix{Float64}}})
        new(LE_point, TE_point, aero_input)
    end
    
    # Default constructor
    function Section()
        new(zeros(3), zeros(3), "")
    end
end

"""
    Wing

Represents a wing composed of multiple sections with aerodynamic properties.

# Fields
- `n_panels::Int`: Number of panels in aerodynamic mesh
- `spanwise_panel_distribution::String`: Panel distribution type
- `spanwise_direction::Vector{Float64}`: Wing span direction vector
- `sections::Vector{Section}`: List of wing sections

# Distribution types
- "linear": Linear distribution
- "cosine": Cosine distribution
- "cosine_van_Garrel": van Garrel cosine distribution
- "split_provided": Split provided sections
- "unchanged": Keep original sections
"""
mutable struct Wing <: AbstractWing
    n_panels::Int
    spanwise_panel_distribution::String
    spanwise_direction::PosVector
    sections::Vector{Section}
    
    function Wing(n_panels::Int;
                 spanwise_panel_distribution::String="linear",
                 spanwise_direction::PosVector=MVec3([0.0, 1.0, 0.0]))
        new(n_panels, 
            spanwise_panel_distribution, 
            spanwise_direction, 
            Section[])
    end
end

"""
    add_section!(wing::Wing, LE_point::PosVector, 
                TE_point::PosVector, aero_input::Vector{Any})

Add a new section to the wing.
"""
<<<<<<< HEAD
function add_section!(wing::Wing, LE_point::Vector{Float64}, 
                     TE_point::Vector{Float64}, aero_input)
=======
function add_section!(wing::Wing, LE_point::PosVector, 
                     TE_point::PosVector, aero_input::Union{String, Tuple{String, Vector{Float64}}})
>>>>>>> 5c187fc7
    push!(wing.sections, Section(LE_point, TE_point, aero_input))
end

"""
    flip_created_coord_in_pairs_if_needed!(coord::Matrix{Float64})

Ensure coordinates are ordered from positive to negative along y-axis.
"""
function flip_created_coord_in_pairs_if_needed!(coord::Matrix{Float64})
    n_pairs = size(coord, 1) ÷ 2
    reshaped = reshape(coord, (n_pairs, 2, size(coord, 2)))
    
    # Check y-values order
    y_values = reshaped[:, 1, 2]  # y-coordinates of leading edge points
    if !all(y_values[1:end-1] .>= y_values[2:end])
        reshaped = reverse(reshaped, dims=1)
    end
    
    return reshape(reshaped, (size(coord, 1), size(coord, 2)))
end


"""
    refine_aerodynamic_mesh(wing::AbstractWing)

Refine the aerodynamic mesh of the wing based on spanwise panel distribution.

Returns:
    Vector{Section}: List of refined sections
"""
function refine_aerodynamic_mesh(wing::AbstractWing)
    # Sort sections from left to right
    sort!(wing.sections, by=s -> s.LE_point[2], rev=true)
    
    # Calculate number of sections needed
    n_sections = wing.n_panels + 1
    @debug "n_panels: $(wing.n_panels)"
    @debug "n_sections: $n_sections"
    
    # Extract geometry data
    n_current = length(wing.sections)
    LE = zeros(Float64, n_current, 3)
    TE = zeros(Float64, n_current, 3)
    aero_input = Vector{typeof(wing.sections[1].aero_input)}()
    
    for (i, section) in enumerate(wing.sections)
        LE[i,:] = section.LE_point
        TE[i,:] = section.TE_point
        push!(aero_input, section.aero_input)
    end
    
    # Validate input
    if size(LE,1) != size(TE,1) || size(LE,1) != length(aero_input)
        throw(ArgumentError("LE, TE, and aero_input must have the same length"))
    end
    
    # Handle special cases
    if wing.spanwise_panel_distribution == "unchanged" || length(wing.sections) == n_sections
        return wing.sections
    end
    
    # Handle two-section case
    if n_sections == 2
        return [
            Section(LE[1,:], TE[1,:], aero_input[1]),
            Section(LE[end,:], TE[end,:], aero_input[end])
        ]
    end
    
    # Handle different distribution types
    if wing.spanwise_panel_distribution == "split_provided"
        return refine_mesh_by_splitting_provided_sections(wing)
    elseif wing.spanwise_panel_distribution in ["linear", "cosine", "cosine_van_Garrel"]
        return refine_mesh_for_linear_cosine_distribution(
            wing.spanwise_panel_distribution,
            n_sections,
            LE,
            TE,
            aero_input
        )
    else
        throw(ArgumentError("Unsupported spanwise panel distribution: $(wing.spanwise_panel_distribution)"))
    end
end

"""
    interpolate_to_common_alpha(alpha_common::Vector{Float64}, 
                              alpha_orig::Vector{Float64},
                              CL_orig::Vector{Float64},
                              CD_orig::Vector{Float64},
                              CM_orig::Vector{Float64})

Interpolate aerodynamic coefficients to a common alpha range.
"""
function interpolate_to_common_alpha(alpha_common, 
                                   alpha_orig,
                                   CL_orig,
                                   CD_orig,
                                   CM_orig)

    # Create interpolation objects
    itp_CL = linear_interpolation(alpha_orig, CL_orig)
    itp_CD = linear_interpolation(alpha_orig, CD_orig)
    itp_CM = linear_interpolation(alpha_orig, CM_orig)
    
    # Evaluate at common alpha points
    CL_common = itp_CL.(alpha_common)
    CD_common = itp_CD.(alpha_common)
    CM_common = itp_CM.(alpha_common)

    return CL_common, CD_common, CM_common
end

"""
    calculate_new_aero_input(aero_input::Vector{Any}, 
                            section_index::Int,
                            left_weight::Float64,
                            right_weight::Float64)

Interpolate aerodynamic input between two sections.
"""
function calculate_new_aero_input(aero_input, 
                                section_index::Int,
                                left_weight::Float64,
                                right_weight::Float64)
    
    if aero_input[section_index][1] != aero_input[section_index + 1][1]
        throw(ArgumentError("Different aero models over the span are not supported"))
    end
    
    model_type = isa(aero_input[section_index], String) ? aero_input[section_index] : aero_input[section_index][1]
    
    if model_type == "inviscid"
        return ("inviscid")
        
    elseif model_type == "polar_data"
        polar_left = aero_input[section_index][2]
        polar_right = aero_input[section_index + 1][2]
        
        # Unpack polar data
        @views begin
            alpha_left, CL_left, CD_left, CM_left = (
                polar_left[:, i] for i in 1:4
            )
            alpha_right, CL_right, CD_right, CM_right = (
                polar_right[:, i] for i in 1:4
            )
        end
        
        # Create common alpha array
        alpha_common = sort(unique(vcat(alpha_left, alpha_right)))
        
        # Interpolate both polars
        CL_left_common, CD_left_common, CM_left_common = interpolate_to_common_alpha(
            alpha_common, alpha_left, CL_left, CD_left, CM_left
        )
        CL_right_common, CD_right_common, CM_right_common = interpolate_to_common_alpha(
            alpha_common, alpha_right, CL_right, CD_right, CM_right
        )
        
        # Weighted interpolation
        CL_interp = CL_left_common .* left_weight .+ CL_right_common .* right_weight
        CD_interp = CD_left_common .* left_weight .+ CD_right_common .* right_weight
        CM_interp = CM_left_common .* left_weight .+ CM_right_common .* right_weight
        
        return ("polar_data", hcat(alpha_common, CD_interp, CL_interp, CM_interp))
        
    elseif model_type == "lei_airfoil_breukels"
        tube_diameter_left = aero_input[section_index][2][1]
        tube_diameter_right = aero_input[section_index + 1][2][1]
        tube_diameter_i = tube_diameter_left * left_weight + tube_diameter_right * right_weight
        
        chamber_height_left = aero_input[section_index][2][2]
        chamber_height_right = aero_input[section_index + 1][2][2]
        chamber_height_i = chamber_height_left * left_weight + chamber_height_right * right_weight
        
        @debug "Interpolation weights" left_weight right_weight
        @debug "Interpolated parameters" tube_diameter_i chamber_height_i
        
        return ("lei_airfoil_breukels", [tube_diameter_i, chamber_height_i])
    else
        throw(ArgumentError("Unsupported aero model: $(model_type)"))
    end
end

"""
    refine_mesh_for_linear_cosine_distribution(
        spanwise_panel_distribution::String,
        n_sections::Int,
        LE::Matrix{Float64},
        TE::Matrix{Float64},
        aero_input::Vector{Any})

Refine wing mesh using linear or cosine spacing.

# Arguments
- `spanwise_panel_distribution`: Distribution type ("linear", "cosine", or "cosine_van_Garrel")
- `n_sections`: Number of sections to generate
- `LE`: Matrix of leading edge points
- `TE`: Matrix of trailing edge points
- `aero_input`: Vector of aerodynamic inputs for each section

Returns:
    Vector{Section}: List of refined sections
"""
function refine_mesh_for_linear_cosine_distribution(
    spanwise_panel_distribution::String,
    n_sections::Int,
<<<<<<< HEAD
    LE,
    TE,
    aero_input)
=======
    LE::Union{Matrix{Float64}, Adjoint{Float64, Matrix{Float64}}, MMatrix{2, 3, Float64, 6}},
    TE::Union{Matrix{Float64}, Adjoint{Float64, Matrix{Float64}}, MMatrix{2, 3, Float64, 6}},
    aero_input::Union{Vector{String}, Vector{Tuple{String, Vector{Float64}}}})
>>>>>>> 5c187fc7

    # 1. Compute quarter chord line
    quarter_chord = LE .+ 0.25 .* (TE .- LE)

    # Calculate segment lengths
    qc_lengths = [norm(quarter_chord[i+1,:] - quarter_chord[i,:]) for i in 1:size(quarter_chord,1)-1]
    qc_total_length = sum(qc_lengths)
    qc_cum_length = vcat(0, cumsum(qc_lengths))

    # 2. Define target lengths
    target_lengths = if spanwise_panel_distribution == "linear"
        range(0, qc_total_length, n_sections)
    elseif spanwise_panel_distribution in ["cosine", "cosine_van_Garrel"]
        theta = range(0, π, n_sections)
        qc_total_length .* (1 .- cos.(theta)) ./ 2
    else
        throw(ArgumentError("Unsupported distribution: $spanwise_panel_distribution"))
    end

    # Initialize arrays
    new_quarter_chord = zeros(Float64, n_sections, 3)
    new_LE = zeros(Float64, n_sections, 3)
    new_TE = zeros(Float64, n_sections, 3)
    new_sections = Section[]

    # 3. Calculate new points and interpolate
    for i in 1:n_sections
        target_length = target_lengths[i]

        # Find segment index
        section_index = searchsortedlast(qc_cum_length, target_length) 
        section_index = clamp(section_index, 1, length(qc_cum_length)-1)

        # 4. Calculate weights
        segment_start = qc_cum_length[section_index]
        segment_end = qc_cum_length[section_index+1]
        t = (target_length - segment_start) / (segment_end - segment_start)
        left_weight = 1 - t
        right_weight = t

        # 5. Calculate quarter chord point
        new_quarter_chord[i,:] = quarter_chord[section_index,:] + 
                                t .* (quarter_chord[section_index+1,:] - quarter_chord[section_index,:])

        # 6. Calculate chord vectors
        left_chord = TE[section_index,:] - LE[section_index,:]
        right_chord = TE[section_index+1,:] - LE[section_index+1,:]

        # Normalize chord vectors
        left_chord_norm = left_chord ./ max(norm(left_chord), 1e-12)
        right_chord_norm = right_chord ./ max(norm(right_chord), 1e-12)

        # Interpolate direction
        avg_direction = left_weight .* left_chord_norm .+ right_weight .* right_chord_norm
        avg_direction = avg_direction ./ max(norm(avg_direction), 1e-12)

        # Interpolate length
        left_length = norm(left_chord)
        right_length = norm(right_chord)
        avg_length = left_weight * left_length + right_weight * right_length

        # Final chord vector
        avg_chord = avg_direction .* avg_length

        # Calculate LE and TE points
        new_LE[i,:] = new_quarter_chord[i,:] .- 0.25 .* avg_chord
        new_TE[i,:] = new_quarter_chord[i,:] .+ 0.75 .* avg_chord

        # Interpolate aero properties
        new_aero = calculate_new_aero_input(aero_input, section_index, left_weight, right_weight)

        # Create new section
        push!(new_sections, Section(new_LE[i,:], new_TE[i,:], new_aero))
    end

    # Apply van Garrel distribution if requested
    if spanwise_panel_distribution == "cosine_van_Garrel"
        new_sections = calculate_cosine_van_Garrel(new_sections)
    end

    return new_sections
end

"""
    calculate_cosine_van_Garrel(sections::Vector{Section})

Calculate van Garrel cosine distribution of sections.
Reference: http://dx.doi.org/10.13140/RG.2.1.2773.8000

Returns:
    Vector{Section}: Sections with van Garrel distribution
"""
function calculate_cosine_van_Garrel(sections::Vector{Section})
    n = length(sections)
    
    # Calculate chords and quarter chords
    chords = [section.TE_point - section.LE_point for section in sections]
    quarter_chords = [section.LE_point + 0.25 * chord for (section, chord) in zip(sections, chords)]
    
    # Calculate widths
    widths = [norm(quarter_chords[i+1] - quarter_chords[i]) for i in 1:n-1]
    
    # Calculate correction factors
    eta_cp = zeros(n-1)
    
    # First panel
    eta_cp[1] = widths[1] / (widths[1] + widths[2])
    
    # Internal panels
    for j in 2:n-2
        eta_cp[j] = 0.25 * (
            widths[j-1] / (widths[j-1] + widths[j]) +
            widths[j] / (widths[j] + widths[j+1]) + 1
        )
    end
    
    # Last panel
    eta_cp[end] = widths[end-1] / (widths[end-1] + widths[end])
    
    @debug "Correction factors" eta_cp
    
    # Calculate control points
    control_points = [
        quarter_chords[i] + eta * (quarter_chords[i+1] - quarter_chords[i])
        for (i, eta) in enumerate(eta_cp)
    ]
    
    # Generate new sections
    new_sections = [
        Section(
            control_point - 0.25 * chord,  # new LE
            control_point + 0.75 * chord,  # new TE
            sections[i].aero_input         # keep original aero input
        )
        for (i, (control_point, chord)) in enumerate(zip(control_points, chords))
    ]
    
    return new_sections
end


"""
    refine_mesh_by_splitting_provided_sections(wing::AbstractWing)

Refine mesh by splitting provided sections into desired number of panels.

Returns:
    Vector{Section}: Refined sections
"""
function refine_mesh_by_splitting_provided_sections(wing::AbstractWing)
    n_sections_provided = length(wing.sections)
    n_panels_provided = n_sections_provided - 1
    n_panels_desired = wing.n_panels
    
    @debug "Panel counts" n_panels_provided n_panels_desired n_sections_provided
    
    # Check if refinement is needed
    if n_panels_provided == n_panels_desired
        return wing.sections
    end
    
    # Validate panel count relationship
    if n_panels_desired % n_panels_provided != 0
        throw(ArgumentError(
            "Desired panels ($n_panels_desired) must be multiple of provided panels " *
            "($n_panels_provided). Choose: $(n_panels_provided*2), $(n_panels_provided*3), ..."
        ))
    end
    
    # Calculate distribution
    n_new_sections = wing.n_panels + 1 - n_sections_provided
    n_section_pairs = n_sections_provided - 1
    new_sections_per_pair, remaining = divrem(n_new_sections, n_section_pairs)
    
    # Initialize results
    new_sections = Section[]
    
    # Extract geometry data
    LE = [section.LE_point for section in wing.sections]
    TE = [section.TE_point for section in wing.sections]
    aero_input = [section.aero_input for section in wing.sections]
    
    # Process each section pair
    for left_section_index in 1:n_section_pairs
        # Add left section of pair
        push!(new_sections, wing.sections[left_section_index])
        
        # Calculate new sections for this pair
        num_new_sections = new_sections_per_pair + (left_section_index <= remaining ? 1 : 0)
        
        if num_new_sections > 0
            # Prepare pair data
            LE_pair = hcat(LE[left_section_index], LE[left_section_index + 1])'
            TE_pair = hcat(TE[left_section_index], TE[left_section_index + 1])'
            aero_pair = [
                aero_input[left_section_index],
                aero_input[left_section_index + 1]
            ]
            
            # Generate sections for this pair
            new_splitted_sections = refine_mesh_for_linear_cosine_distribution(
                "linear",
                num_new_sections + 2,  # +2 for endpoints
                LE_pair,
                TE_pair,
                aero_pair
            )
            
            # Add new sections (excluding endpoints)
            append!(new_sections, new_splitted_sections[2:end-1])
        end
    end
    
    # Add final section
    push!(new_sections, wing.sections[end])
    
    # Validate result
    if length(new_sections) != wing.n_panels + 1
        @warn "Number of panels ($(length(new_sections)-1)) differs from desired ($(wing.n_panels))"
    end
    
    return new_sections
end

"""
    calculate_span(wing::AbstractWing)

Calculate wing span along spanwise direction.

Returns:
    Float64: Wing span
"""
function calculate_span(wing::AbstractWing)
    # Normalize spanwise direction
    vector_axis = wing.spanwise_direction ./ norm(wing.spanwise_direction)
    
    # Get all points
    all_points = reduce(vcat, [[section.LE_point, section.TE_point] 
                              for section in wing.sections])
    
    # Project points and calculate span
    projections = [dot(point, vector_axis) for point in all_points]
    return maximum(projections) - minimum(projections)
end

"""
    calculate_projected_area(wing::AbstractWing, z_plane_vector::Vector{Float64}=[0.0, 0.0, 1.0])

Calculate projected wing area onto plane defined by normal vector.

Returns:
    Float64: Projected area
"""
function calculate_projected_area(wing::AbstractWing, 
                                z_plane_vector::Vector{Float64}=[0.0, 0.0, 1.0])
    # Normalize plane normal vector
    z_plane_vector = z_plane_vector ./ norm(z_plane_vector)
    
    # Project point onto plane
    function project_onto_plane(point::PosVector, normal::Vector{Float64})
        return point .- dot(point, normal) .* normal
    end
    
    # Calculate area by summing trapezoid areas
    projected_area = 0.0
    for i in 1:(length(wing.sections)-1)
        # Get section points
        LE_current = wing.sections[i].LE_point
        TE_current = wing.sections[i].TE_point
        LE_next = wing.sections[i+1].LE_point
        TE_next = wing.sections[i+1].TE_point
        
        # Project points
        LE_current_proj = project_onto_plane(LE_current, z_plane_vector)
        TE_current_proj = project_onto_plane(TE_current, z_plane_vector)
        LE_next_proj = project_onto_plane(LE_next, z_plane_vector)
        TE_next_proj = project_onto_plane(TE_next, z_plane_vector)
        
        # Calculate projected dimensions
        chord_current = norm(TE_current_proj - LE_current_proj)
        chord_next = norm(TE_next_proj - LE_next_proj)
        span = norm(LE_next_proj - LE_current_proj)
        
        # Add trapezoid area
        projected_area += 0.5 * (chord_current + chord_next) * span
    end
    
    return projected_area
end

# Add span property to Wing struct
Base.propertynames(w::AbstractWing) = (fieldnames(typeof(w))..., :span)
function Base.getproperty(w::AbstractWing, s::Symbol)
    if s === :span
        return calculate_span(w)
    else
        return getfield(w, s)
    end
end<|MERGE_RESOLUTION|>--- conflicted
+++ resolved
@@ -13,15 +13,9 @@
     - `("lei_airfoil_breukels", [d_tube,camber])`: LEI airfoil with Breukels parameters
 """
 struct Section
-<<<<<<< HEAD
     LE_point::Vector{Float64}
     TE_point::Vector{Float64}
     aero_input::Union{String, Tuple{String, Vector{Float64}}, Tuple{String, Matrix{Float64}}}
-=======
-    LE_point::MVec3
-    TE_point::MVec3
-    aero_input::Union{String, Tuple{String, Vector{Float64}}}
->>>>>>> 5c187fc7
     
     function Section(
             LE_point::Vector{Float64}, 
@@ -76,13 +70,8 @@
 
 Add a new section to the wing.
 """
-<<<<<<< HEAD
 function add_section!(wing::Wing, LE_point::Vector{Float64}, 
                      TE_point::Vector{Float64}, aero_input)
-=======
-function add_section!(wing::Wing, LE_point::PosVector, 
-                     TE_point::PosVector, aero_input::Union{String, Tuple{String, Vector{Float64}}})
->>>>>>> 5c187fc7
     push!(wing.sections, Section(LE_point, TE_point, aero_input))
 end
 
@@ -291,15 +280,9 @@
 function refine_mesh_for_linear_cosine_distribution(
     spanwise_panel_distribution::String,
     n_sections::Int,
-<<<<<<< HEAD
     LE,
     TE,
     aero_input)
-=======
-    LE::Union{Matrix{Float64}, Adjoint{Float64, Matrix{Float64}}, MMatrix{2, 3, Float64, 6}},
-    TE::Union{Matrix{Float64}, Adjoint{Float64, Matrix{Float64}}, MMatrix{2, 3, Float64, 6}},
-    aero_input::Union{Vector{String}, Vector{Tuple{String, Vector{Float64}}}})
->>>>>>> 5c187fc7
 
     # 1. Compute quarter chord line
     quarter_chord = LE .+ 0.25 .* (TE .- LE)
