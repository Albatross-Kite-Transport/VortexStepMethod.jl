
"""
    WingAerodynamics

Main structure for calculating aerodynamic properties of wings.
"""
mutable struct WingAerodynamics
    panels::Vector{Panel}
    n_panels::Int
    wings::Vector{Wing}
    va::Union{Nothing, Vector{Float64}, Tuple{Vector{Float64}, Float64}}
    gamma_distribution::Union{Nothing, Vector{Float64}}
    alpha_uncorrected::Union{Nothing, Vector{Float64}}
    alpha_corrected::Union{Nothing, Vector{Float64}}
    stall_angle_list::Vector{Float64}

    alpha_array::Vector{Float64}
    Umag_array::Vector{Float64}
    work_vectors::NTuple{10,Vector{Float64}}

    function WingAerodynamics(
        wings::Vector{Wing};
        aerodynamic_center_location::Float64=0.25,
        control_point_location::Float64=0.75
    )
        # Initialize panels
        panels = Panel[]
        for wing in wings
            section_list = refine_aerodynamic_mesh(wing)
            n_panels_per_wing = length(section_list) - 1
            
            # Calculate panel properties
            panel_props = calculate_panel_properties(
                section_list,
                n_panels_per_wing,
                aerodynamic_center_location,
                control_point_location
            )
            
            # Create panels
            for i in 1:n_panels_per_wing
                push!(panels, Panel(
                    section_list[i],
                    section_list[i+1],
                    panel_props.aero_centers[i],
                    panel_props.control_points[i],
                    panel_props.bound_points_1[i],
                    panel_props.bound_points_2[i],
                    panel_props.x_airf[i],
                    panel_props.y_airf[i],
                    panel_props.z_airf[i]
                ))
            end
        end
        
        # Initialize rest of the struct
        n_panels = length(panels)
        stall_angle_list = calculate_stall_angle_list(panels)

        alpha_array = zeros(n_panels)
        Umag_array = zeros(n_panels)    
        work_vectors = ntuple(_ -> Vector{Float64}(undef, 3), 10)
        
        new(
            panels,
            n_panels,
            wings,
            nothing,  # va
            nothing,  # gamma_distribution
            nothing,  # alpha_uncorrected
            nothing,  # alpha_corrected
            stall_angle_list,
            alpha_array,
            Umag_array,
            work_vectors
        )
    end
end

"""
    PanelProperties

Structure to hold calculated panel properties.
"""
struct PanelProperties
    aero_centers::Vector{PosVector}
    control_points::Vector{PosVector}
    bound_points_1::Vector{PosVector}
    bound_points_2::Vector{PosVector}
    x_airf::Vector{Vector{Float64}}
    y_airf::Vector{Vector{Float64}}
    z_airf::Vector{Vector{Float64}}
end

"""
    calculate_panel_properties(section_list::Vector{Section}, n_panels::Int,
                             aero_center_loc::Float64, control_point_loc::Float64)

Calculate geometric properties for each panel.

Returns:
    PanelProperties containing vectors for each property
"""
function calculate_panel_properties(section_list::Vector{Section}, n_panels::Int,
                                  aero_center_loc::Float64, control_point_loc::Float64)
    # Initialize arrays
    aero_centers = Vector{Float64}[]
    control_points = Vector{Float64}[]
    bound_points_1 = Vector{Float64}[]
    bound_points_2 = Vector{Float64}[]
    x_airf = Vector{Float64}[]
    y_airf = Vector{Float64}[]
    z_airf = Vector{Float64}[]
    
    # Define coordinates matrix
    coords = zeros(2 * (n_panels + 1), 3)
    @debug "Shape of coordinates: $(size(coords))"
    
    for i in 1:n_panels
        coords[2i-1, :] = section_list[i].LE_point
        coords[2i, :] = section_list[i].TE_point
        coords[2i+1, :] = section_list[i+1].LE_point
        coords[2i+2, :] = section_list[i+1].TE_point
    end
    
    @debug "Coordinates: $coords"
    
    for i in 1:n_panels
        # Define panel points
        section = Dict(
            "p1" => coords[2i-1, :],     # LE_1
            "p2" => coords[2i+1, :],     # LE_2
            "p3" => coords[2i+2, :],     # TE_2
            "p4" => coords[2i, :]        # TE_1
        )
        
        # Calculate control point position
        di = norm(coords[2i-1, :] * 0.75 + coords[2i, :] * 0.25 - 
                 (coords[2i+1, :] * 0.75 + coords[2i+2, :] * 0.25))
        
        ncp = if i == 1
            diplus = norm(coords[2i+1, :] * 0.75 + coords[2i+2, :] * 0.25 - 
                         (coords[2i+3, :] * 0.75 + coords[2i+4, :] * 0.25))
            di / (di + diplus)
        elseif i == n_panels
            dimin = norm(coords[2i-3, :] * 0.75 + coords[2i-2, :] * 0.25 - 
                        (coords[2i-1, :] * 0.75 + coords[2i, :] * 0.25))
            dimin / (dimin + di)
        else
            dimin = norm(coords[2i-3, :] * 0.75 + coords[2i-2, :] * 0.25 - 
                        (coords[2i-1, :] * 0.75 + coords[2i, :] * 0.25))
            diplus = norm(coords[2i+1, :] * 0.75 + coords[2i+2, :] * 0.25 - 
                         (coords[2i+3, :] * 0.75 + coords[2i+4, :] * 0.25))
            0.25 * (dimin / (dimin + di) + di / (di + diplus) + 1)
        end
        
        ncp = 1 - ncp
        
        # Calculate points
        LL_point = (section["p2"] * (1 - ncp) + section["p1"] * ncp) * 0.75 +
                   (section["p3"] * (1 - ncp) + section["p4"] * ncp) * 0.25
        
        VSM_point = (section["p2"] * (1 - ncp) + section["p1"] * ncp) * 0.25 +
                    (section["p3"] * (1 - ncp) + section["p4"] * ncp) * 0.75
        
        bound_1 = section["p1"] * 0.75 + section["p4"] * 0.25
        bound_2 = section["p2"] * 0.75 + section["p3"] * 0.25
        
        # Calculate reference frame vectors
        x_airf_vec = cross(VSM_point - LL_point, section["p1"] - section["p2"])
        x_airf_vec = x_airf_vec / norm(x_airf_vec)
        
        y_airf_vec = VSM_point - LL_point
        y_airf_vec = y_airf_vec / norm(y_airf_vec)
        
        z_airf_vec = bound_1 - bound_2
        z_airf_vec = z_airf_vec / norm(z_airf_vec)
        
        # Store results
        push!(aero_centers, LL_point)
        push!(control_points, VSM_point)
        push!(bound_points_1, bound_1)
        push!(bound_points_2, bound_2)
        push!(x_airf, x_airf_vec)
        push!(y_airf, y_airf_vec)
        push!(z_airf, z_airf_vec)
    end
    
    return PanelProperties(aero_centers, control_points, bound_points_1, 
                          bound_points_2, x_airf, y_airf, z_airf)
end

"""
    calculate_AIC_matrices(wa::WingAerodynamics, model::String, 
                         core_radius_fraction::Float64,
                         va_norm_array::Vector{Float64}, 
                         va_unit_array::Matrix{Float64})

Calculate Aerodynamic Influence Coefficient matrices.

Returns:
    Tuple of (AIC_x, AIC_y, AIC_z) matrices
"""
function calculate_AIC_matrices(wa::WingAerodynamics, model::String,
                              core_radius_fraction::Float64,
                              va_norm_array::Vector{Float64}, 
                              va_unit_array::Matrix{Float64})
    model in ["VSM", "LLT"] || throw(ArgumentError("Model must be VSM or LLT"))
    
    # Determine evaluation point based on model
    evaluation_point = model == "VSM" ? :control_point : :aerodynamic_center
    evaluation_point_on_bound = model == "LLT"
    
    # Initialize AIC matrices
    AIC = zeros(3, wa.n_panels, wa.n_panels)
    
    # Calculate influence coefficients
    for icp in 1:wa.n_panels
        ep = getproperty(wa.panels[icp], evaluation_point)
        for jring in 1:wa.n_panels
            velocity_induced = calculate_velocity_induced_single_ring_semiinfinite(
                wa.panels[jring],
                ep,
                evaluation_point_on_bound,
                va_norm_array[jring],
                va_unit_array[jring, :],
                1.0,
                core_radius_fraction,
                wa.work_vectors
            )
            
            AIC[:, icp, jring] = velocity_induced
            
            # Subtract 2D induced velocity for VSM
            if icp == jring && model == "VSM"
                U_2D = calculate_velocity_induced_bound_2D(wa.panels[jring], ep)
                AIC[:, icp, jring] .-= U_2D
            end
        end
    end
    
    return AIC[1, :, :], AIC[2, :, :], AIC[3, :, :]
end

"""
    calculate_circulation_distribution_elliptical_wing(wa::WingAerodynamics, gamma_0::Float64=1.0)

Calculate circulation distribution for an elliptical wing.

Returns:
    Vector{Float64}: Circulation distribution along the wing
"""
function calculate_circulation_distribution_elliptical_wing(wa::WingAerodynamics, gamma_0::Float64=1.0)
    length(wa.wings) == 1 || throw(ArgumentError("Multiple wings not yet implemented"))
    
    wing_span = wa.wings[1].span
    @debug "Wing span: $wing_span"
    
    # Calculate y-coordinates of control points
    y = [panel.control_point[2] for panel in wa.panels]
    
    # Calculate elliptical distribution
    gamma_i = gamma_0 * sqrt.(1 .- (2 .* y ./ wing_span).^2)
    
    @debug "Calculated circulation distribution: $gamma_i"
    
    return gamma_i
end

"""
    calculate_stall_angle_list(panels::Vector{Panel};
                             begin_aoa::Float64=9.0,
                             end_aoa::Float64=22.0,
                             step_aoa::Float64=1.0,
                             stall_angle_if_none_detected::Float64=50.0,
                             cl_initial::Float64=-10.0)

Calculate stall angles for each panel.

Returns:
    Vector{Float64}: Stall angles in radians
"""
function calculate_stall_angle_list(panels::Vector{Panel};
                                  begin_aoa::Float64=9.0,
                                  end_aoa::Float64=22.0,
                                  step_aoa::Float64=1.0,
                                  stall_angle_if_none_detected::Float64=50.0,
                                  cl_initial::Float64=-10.0)
    
    aoa_range = deg2rad.(range(begin_aoa, end_aoa, step=step_aoa))
    stall_angles = Float64[]
    
    for panel in panels
        # Default stall angle if none found
        panel_stall = stall_angle_if_none_detected
        
        # Start with minimum cl
        cl_old = cl_initial
        
        # Find stall angle
        for aoa in aoa_range
            cl = calculate_cl(panel, aoa)
            if cl < cl_old
                panel_stall = aoa
                break
            end
            cl_old = cl
        end
        
        push!(stall_angles, panel_stall)
    end
    
    return stall_angles
end

"""
    update_effective_angle_of_attack_if_VSM(wa::WingAerodynamics, gamma::Vector{Float64},
                                          core_radius_fraction::Float64,
                                          x_airf_array::Matrix{Float64},
                                          y_airf_array::Matrix{Float64},
                                          va_array::Matrix{Float64},
                                          va_norm_array::Vector{Float64},
                                          va_unit_array::Matrix{Float64})

Update angle of attack at aerodynamic center for VSM method.

Returns:
    Vector{Float64}: Updated angles of attack
"""
function update_effective_angle_of_attack_if_VSM(wa::WingAerodynamics, 
    gamma::Vector{Float64},
    core_radius_fraction::Float64,
    x_airf_array::Matrix{Float64},
    y_airf_array::Matrix{Float64},
    va_array::Matrix{Float64},
    va_norm_array::Vector{Float64},
    va_unit_array::Matrix{Float64})

    # Calculate AIC matrices at aerodynamic center using LLT method
    AIC_x, AIC_y, AIC_z = calculate_AIC_matrices(
        wa, "LLT", core_radius_fraction, va_norm_array, va_unit_array
    )

    # Calculate induced velocities
    induced_velocity = [
        AIC_x * gamma,
        AIC_y * gamma,
        AIC_z * gamma
    ]
    induced_velocity = hcat(induced_velocity...)
    
    # Calculate relative velocities and angles
    relative_velocity = va_array + induced_velocity
    v_normal = sum(x_airf_array .* relative_velocity, dims=2)
    v_tangential = sum(y_airf_array .* relative_velocity, dims=2)
    alpha_array = atan.(v_normal ./ v_tangential)

    return alpha_array
end

"""
    calculate_results(wa::WingAerodynamics, gamma_new::Vector{Float64}, 
                     density::Float64, aerodynamic_model_type::String,
                     core_radius_fraction::Float64, mu::Float64,
                     alpha_array::Vector{Float64}, Umag_array::Vector{Float64},
                     chord_array::Vector{Float64}, x_airf_array::Matrix{Float64},
                     y_airf_array::Matrix{Float64}, z_airf_array::Matrix{Float64},
                     va_array::Matrix{Float64}, va_norm_array::Vector{Float64},
                     va_unit_array::Matrix{Float64}, panels::Vector{Panel},
                     is_only_f_and_gamma_output::Bool)

Calculate final aerodynamic results.

Returns:
    Dict: Results including forces, coefficients and distributions
"""
function calculate_results(wa::WingAerodynamics,
    gamma_new::Vector{Float64},
    density::Float64,
    aerodynamic_model_type::String,
    core_radius_fraction::Float64,
    mu::Float64,
    alpha_array::Vector{Float64},
    Umag_array::Vector{Float64},
    chord_array::Vector{Float64},
    x_airf_array::Matrix{Float64},
    y_airf_array::Matrix{Float64},
    z_airf_array::Matrix{Float64},
    va_array::Matrix{Float64},
    va_norm_array::Vector{Float64},
    va_unit_array::Matrix{Float64},
    panels::Vector{Panel},
    is_only_f_and_gamma_output::Bool)

    # Initialize arrays
    n_panels = length(panels)
    cl_array = zeros(n_panels)
    cd_array = zeros(n_panels)
    cm_array = zeros(n_panels)
    panel_width_array = zeros(n_panels)

    # Calculate coefficients for each panel
    for (i, panel) in enumerate(panels)
        cl_array[i] = calculate_cl(panel, alpha_array[i])
        cd_array[i], cm_array[i] = calculate_cd_cm(panel, alpha_array[i])
        panel_width_array[i] = panel.width
    end

    # Calculate forces
    lift = reshape((cl_array .* 0.5 .* density .* Umag_array.^2 .* chord_array), :, 1)
    drag = reshape((cd_array .* 0.5 .* density .* Umag_array.^2 .* chord_array), :, 1)
    moment = reshape((cm_array .* 0.5 .* density .* Umag_array.^2 .* chord_array), :, 1)

    # Calculate alpha corrections based on model type
    alpha_corrected = if aerodynamic_model_type == "VSM"
        update_effective_angle_of_attack_if_VSM(
            wa,
            gamma_new,
            core_radius_fraction,
            x_airf_array,
            y_airf_array,
            va_array,
            va_norm_array,
            va_unit_array
        )
    elseif aerodynamic_model_type == "LLT"
        alpha_array
    else
        throw(ArgumentError("Unknown aerodynamic model type, should be LLT or VSM"))
    end

    # Verify va is not distributed
    if length(wa.va) != 3
        throw(ArgumentError("calculate_results not ready for va_distributed input"))
    end

    # Initialize result arrays
    cl_prescribed_va = Float64[]
    cd_prescribed_va = Float64[]
    cs_prescribed_va = Float64[]
    f_global_3D = zeros(3, n_panels)
    area_all_panels = 0.0
    
    # Initialize force sums
    lift_wing_3D_sum = 0.0
    drag_wing_3D_sum = 0.0
    side_wing_3D_sum = 0.0

    # Get wing properties
    spanwise_direction = wa.wings[1].spanwise_direction
    va_mag = norm(wa.va)
    va = wa.va
    va_unit = va / va_mag
    q_inf = 0.5 * density * va_mag^2

    # Main calculation loop
    for (i, panel) in enumerate(panels)
        # Panel geometry
        z_airf_span = panel.z_airf
        y_airf_chord = panel.y_airf
        x_airf_normal = panel.x_airf
        panel_area = panel.chord * panel.width
        area_all_panels += panel_area

        # Calculate induced velocity direction
        alpha_corrected_i = alpha_corrected[i]
        induced_va_airfoil = cos(alpha_corrected_i) * y_airf_chord + 
                            sin(alpha_corrected_i) * x_airf_normal
        dir_induced_va_airfoil = induced_va_airfoil / norm(induced_va_airfoil)

        # Calculate lift and drag directions
        dir_lift_induced_va = cross(dir_induced_va_airfoil, z_airf_span)
        dir_lift_induced_va = dir_lift_induced_va / norm(dir_lift_induced_va)
        dir_drag_induced_va = cross(spanwise_direction, dir_lift_induced_va)
        dir_drag_induced_va = dir_drag_induced_va / norm(dir_drag_induced_va)

        # Calculate force vectors
        lift_induced_va = lift[i] * dir_lift_induced_va
        drag_induced_va = drag[i] * dir_drag_induced_va
        ftotal_induced_va = lift_induced_va + drag_induced_va

        # Calculate forces in prescribed wing frame
        dir_lift_prescribed_va = cross(va, spanwise_direction)
        dir_lift_prescribed_va = dir_lift_prescribed_va / norm(dir_lift_prescribed_va)

        # Calculate force components
        lift_prescribed_va = dot(lift_induced_va, dir_lift_prescribed_va) + 
                           dot(drag_induced_va, dir_lift_prescribed_va)
        drag_prescribed_va = dot(lift_induced_va, va_unit) + 
                           dot(drag_induced_va, va_unit)
        side_prescribed_va = dot(lift_induced_va, spanwise_direction) + 
                           dot(drag_induced_va, spanwise_direction)

        # Global forces
        f_global_3D[:,i] .= [
            dot(ftotal_induced_va, [1.0, 0.0, 0.0]),
            dot(ftotal_induced_va, [0.0, 1.0, 0.0]),
            dot(ftotal_induced_va, [0.0, 0.0, 1.0])
<<<<<<< HEAD
        ] * panel.width
        
        # ### Converting forces to the global reference frame
        # fx_global_2D = jit_dot(ftotal_induced_va, np.array([1, 0, 0]))
        # fy_global_2D = jit_dot(ftotal_induced_va, np.array([0, 1, 0]))
        # fz_global_2D = jit_dot(ftotal_induced_va, np.array([0, 0, 1]))
        
        # fx_global_3D = fx_global_2D * panel_width
        # fy_global_3D = fy_global_2D * panel_width
        # fz_global_3D = fz_global_2D * panel_width
=======
        ] .* panel.width
>>>>>>> 9fef3b21

        # Update sums
        lift_wing_3D_sum += lift_prescribed_va * panel.width
        drag_wing_3D_sum += drag_prescribed_va * panel.width  
        side_wing_3D_sum += side_prescribed_va * panel.width

        # TODO make this work
        # fx_global_3D_sum += fx_global_3D
        # fy_global_3D_sum += fy_global_3D
        # fz_global_3D_sum += fz_global_3D
        
        # Store coefficients
        push!(cl_prescribed_va, lift_prescribed_va / (q_inf * panel.chord))
        push!(cd_prescribed_va, drag_prescribed_va / (q_inf * panel.chord))
        push!(cs_prescribed_va, side_prescribed_va / (q_inf * panel.chord))

        # TODO translate this
        # fx_global_3D_list.append(fx_global_3D)
        # fy_global_3D_list.append(fy_global_3D)
        # fz_global_3D_list.append(fz_global_3D)
        # f_global_3D_list.append(
        #     np.array([fx_global_3D, fy_global_3D, fz_global_3D])
        # )
    end

    if is_only_f_and_gamma_output
        return Dict{String,Any}(
            "F_distribution" => f_global_3D,
            "gamma_distribution" => gamma_new
        )
    end

    # Calculate wing geometry properties
    projected_area = sum(wing -> calculate_projected_area(wing), wa.wings)
    wing_span = wa.wings[1].span
    aspect_ratio_projected = wing_span^2 / projected_area

    # Calculate geometric angle of attack
    horizontal_direction = [1.0, 0.0, 0.0]
    alpha_geometric = [rad2deg(acos(dot(panel.y_airf, horizontal_direction) /
                     (norm(panel.y_airf) * norm(horizontal_direction))))
                     for panel in panels]

    # Calculate Reynolds number
    max_chord = maximum(panel.chord for panel in panels)
    reynolds_number = density * va_mag * max_chord / mu

    # Create results dictionary
    results = Dict{String,Any}(
        "Fx" => sum(f_global_3D[1,:]),
        "Fy" => sum(f_global_3D[1,:]),
        "Fz" => sum(f_global_3D[1,:]),
        "lift" => lift_wing_3D_sum,
        "drag" => drag_wing_3D_sum,
        "side" => side_wing_3D_sum,
        "cl" => lift_wing_3D_sum / (q_inf * projected_area),
        "cd" => drag_wing_3D_sum / (q_inf * projected_area),
        "cs" => side_wing_3D_sum / (q_inf * projected_area),
        "cl_distribution" => cl_prescribed_va,
        "cd_distribution" => cd_prescribed_va,
        "cs_distribution" => cs_prescribed_va,
        "F_distribution" => f_global_3D,
        "cfx" => (sum(f_global_3D[1,:]) / (q_inf * projected_area)),
        "cfy" => (sum(f_global_3D[2,:]) / (q_inf * projected_area)),
        "cfz" => (sum(f_global_3D[3,:]) / (q_inf * projected_area)),
        "alpha_at_ac" => alpha_corrected,
        "alpha_uncorrected" => alpha_array,
        "alpha_geometric" => alpha_geometric,
        "gamma_distribution" => gamma_new,
        "area_all_panels" => area_all_panels,
        "projected_area" => projected_area,
        "wing_span" => wing_span,
        "aspect_ratio_projected" => aspect_ratio_projected,
        "Rey" => reynolds_number
    )

    @debug "Results summary:" cl=results["cl"] cd=results["cd"] cs=results["cs"]
    @debug "Forces:" lift=lift_wing_3D_sum drag=drag_wing_3D_sum side=side_wing_3D_sum
    @debug "Areas:" total=area_all_panels projected=projected_area
    @debug "Aspect ratio:" ar=aspect_ratio_projected

    return results
end


"""
    set_va!(wa::WingAerodynamics, va::Union{Vector{Float64}, Tuple{Vector{Float64}, Float64}})

Set velocity array and update wake filaments.

# Arguments
- `va`: Either a velocity vector or tuple of (velocity vector, yaw_rate)
"""
function set_va!(wa::WingAerodynamics, va)
    # Add length check for va_vec
    if va isa Vector{Float64} && length(va) != 3 && length(va) != wa.n_panels
        throw(ArgumentError("va must be length 3 or match number of panels"))
    end
    # Handle input types
    va_vec, yaw_rate = if va isa Tuple && length(va) == 2
        va
    else
        (va, 0.0)
    end
    
    # Validate input
    va_vec = convert(Vector{Float64}, va_vec)
    
    # Calculate va_distribution based on input type
    va_distribution = if length(va_vec) == 3 && yaw_rate == 0.0
        repeat(reshape(va_vec, 1, 3), wa.n_panels)
    elseif length(va_vec) == wa.n_panels
        va_vec
    elseif yaw_rate != 0.0 && length(va_vec) == 3
        va_dist = Vector{Float64}[]
        
        for wing in wa.wings
            # Get spanwise positions
            spanwise_positions = [panel.control_point[2] for panel in wa.panels]
            
            # Calculate velocities for each panel
            for i in 1:wing.n_panels
                yaw_rate_apparent_velocity = [-yaw_rate * spanwise_positions[i], 0.0, 0.0]
                push!(va_dist, yaw_rate_apparent_velocity + va_vec)
            end
        end
        reduce(vcat, va_dist)
    else
        throw(ArgumentError("Invalid va distribution: length(va)=$(length(va_vec)) ≠ n_panels=$(wa.n_panels)"))
    end
    
    # Update panel velocities
    for (i, panel) in enumerate(wa.panels)
        panel.va = va_distribution[i,:]
    end
    
    # Update wake elements
    wa.panels = frozen_wake(va_distribution, wa.panels)
    wa.va = va_vec
end<|MERGE_RESOLUTION|>--- conflicted
+++ resolved
@@ -496,20 +496,7 @@
             dot(ftotal_induced_va, [1.0, 0.0, 0.0]),
             dot(ftotal_induced_va, [0.0, 1.0, 0.0]),
             dot(ftotal_induced_va, [0.0, 0.0, 1.0])
-<<<<<<< HEAD
-        ] * panel.width
-        
-        # ### Converting forces to the global reference frame
-        # fx_global_2D = jit_dot(ftotal_induced_va, np.array([1, 0, 0]))
-        # fy_global_2D = jit_dot(ftotal_induced_va, np.array([0, 1, 0]))
-        # fz_global_2D = jit_dot(ftotal_induced_va, np.array([0, 0, 1]))
-        
-        # fx_global_3D = fx_global_2D * panel_width
-        # fy_global_3D = fy_global_2D * panel_width
-        # fz_global_3D = fz_global_2D * panel_width
-=======
         ] .* panel.width
->>>>>>> 9fef3b21
 
         # Update sums
         lift_wing_3D_sum += lift_prescribed_va * panel.width
